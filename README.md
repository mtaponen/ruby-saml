--- conflicted
+++ resolved
@@ -127,12 +127,8 @@
 end
 ```
 
-<<<<<<< HEAD
-If are using saml:AttributeStatement to transfare metadata, like the user name, you can access all the attributes through `response.attributes`. It
-=======
-If are using saml:AttributeStatement to transfer metadata, like the user name, you can access all the attributes through response.attributes. It
->>>>>>> a6fa4b52
-contains all the saml:AttributeStatement with its 'Name' as a indifferent key and the one saml:AttributeValue as value.
+
+If are using saml:AttributeStatement to transfare metadata, like the user name, you can access all the attributes through `response.attributes`. It contains all the saml:AttributeStatement with its 'Name' as a indifferent key and the one saml:AttributeValue as value.
 
 ```ruby
 response          = OneLogin::RubySaml::Response.new(params[:SAMLResponse])
