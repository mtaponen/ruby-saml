module OneLogin
  module RubySaml
    class Settings
      def initialize(overrides = {})
        config = DEFAULTS.merge(overrides)
        config.each do |k,v|
          acc = "#{k.to_s}=".to_sym
          self.send(acc, v) if self.respond_to? acc
        end
      end
      attr_accessor :assertion_consumer_service_url, :issuer, :sp_name_qualifier
      attr_accessor :assertion_consumer_service_binding
      attr_accessor :idp_sso_target_url, :idp_cert_fingerprint, :idp_cert, :name_identifier_format
      attr_accessor :authn_context
      attr_accessor :idp_slo_target_url
      attr_accessor :name_identifier_value
      attr_accessor :sessionindex
      attr_accessor :assertion_consumer_logout_service_url
      attr_accessor :assertion_consumer_logout_service_binding
      attr_accessor :compress_request
      attr_accessor :double_quote_xml_attribute_values
      attr_accessor :passive
      attr_accessor :protocol_binding
      attr_accessor :attributes_index
<<<<<<< HEAD
      attr_accessor :force_authn
=======
      attr_accessor :sign_request, :certificate, :private_key, :digest_method, :signature_method

      def simple_sign_request
        assertion_consumer_service_binding == 'urn:oasis:names:tc:SAML:2.0:bindings:HTTP-POST-SimpleSign'
      end
>>>>>>> 857531ba

      private

      DEFAULTS = {
        :assertion_consumer_service_binding        => "urn:oasis:names:tc:SAML:2.0:bindings:HTTP-POST",
        :assertion_consumer_logout_service_binding => "urn:oasis:names:tc:SAML:2.0:bindings:HTTP-Redirect",
        :compress_request                          => true,
        :sign_request                              => false,
        :double_quote_xml_attribute_values         => false,
        :digest_method                             => "SHA1",
        :signature_method                          => "SHA1"
      }
    end
  end
end<|MERGE_RESOLUTION|>--- conflicted
+++ resolved
@@ -22,15 +22,12 @@
       attr_accessor :passive
       attr_accessor :protocol_binding
       attr_accessor :attributes_index
-<<<<<<< HEAD
       attr_accessor :force_authn
-=======
       attr_accessor :sign_request, :certificate, :private_key, :digest_method, :signature_method
 
       def simple_sign_request
         assertion_consumer_service_binding == 'urn:oasis:names:tc:SAML:2.0:bindings:HTTP-POST-SimpleSign'
       end
->>>>>>> 857531ba
 
       private
 
