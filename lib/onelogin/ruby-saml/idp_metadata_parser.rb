require "base64"
require "uuid"
require "zlib"
require "cgi"
require "net/http"
require "net/https"
require "rexml/document"
require "rexml/xpath"

# Only supports SAML 2.0
module OneLogin
  module RubySaml
    include REXML

    # Auxiliary class to retrieve and parse the Identity Provider Metadata
    #
    class IdpMetadataParser

      METADATA = "urn:oasis:names:tc:SAML:2.0:metadata"
      DSIG     = "http://www.w3.org/2000/09/xmldsig#"

      attr_reader :document

      # Parse the Identity Provider metadata and update the settings with the IdP values
      # @param url [String] Url where the XML of the Identity Provider Metadata is published.
      # @param validate_cert [Boolean] If true and the URL is HTTPs, the cert of the domain is checked.
      #
      def parse_remote(url, validate_cert = true)
        idp_metadata = get_idp_metadata(url, validate_cert)
        parse(idp_metadata)
      end

      # Parse the Identity Provider metadata and update the settings with the IdP values
      # @param idp_metadata [String] 
      #
      def parse(idp_metadata)
        @document = REXML::Document.new(idp_metadata)

        OneLogin::RubySaml::Settings.new.tap do |settings|
          settings.idp_entity_id = idp_entity_id
          settings.name_identifier_format = idp_name_id_format
          settings.idp_sso_target_url = single_signon_service_url
          settings.idp_slo_target_url = single_logout_service_url
          settings.idp_cert_fingerprint = fingerprint
        end
      end

      private

      # Retrieve the remote IdP metadata from the URL or a cached copy.
      # @param url [String] Url where the XML of the Identity Provider Metadata is published.
      # @param validate_cert [Boolean] If true and the URL is HTTPs, the cert of the domain is checked.
      # @return [REXML::document] Parsed XML IdP metadata
      #
      def get_idp_metadata(url, validate_cert)
        uri = URI.parse(url)
        if uri.scheme == "http"
          response = Net::HTTP.get_response(uri)
          meta_text = response.body
        elsif uri.scheme == "https"
          http = Net::HTTP.new(uri.host, uri.port)
          http.use_ssl = true
          # Most IdPs will probably use self signed certs
          if validate_cert
            http.verify_mode = OpenSSL::SSL::VERIFY_PEER

            # Net::HTTP in Ruby 1.8 did not set the default certificate store
            # automatically when VERIFY_PEER was specified.
            if RUBY_VERSION < '1.9' && !http.ca_file && !http.ca_path && !http.cert_store
              http.cert_store = OpenSSL::SSL::SSLContext::DEFAULT_CERT_STORE
            end
          else
            http.verify_mode = OpenSSL::SSL::VERIFY_NONE
          end
          get = Net::HTTP::Get.new(uri.request_uri)
          response = http.request(get)
          meta_text = response.body
        end
        meta_text
      end

<<<<<<< HEAD
      # @return [String|nil] SingleSignOnService endpoint if exists
      #
=======
      def idp_entity_id
        node = REXML::XPath.first(document, "/md:EntityDescriptor/@entityID", { "md" => METADATA })
        node.value if node
      end

      def idp_name_id_format
        node = REXML::XPath.first(document, "/md:EntityDescriptor/md:IDPSSODescriptor/md:NameIDFormat", { "md" => METADATA })
        node.text if node
      end

>>>>>>> 0552dc16
      def single_signon_service_url
        node = REXML::XPath.first(document, "/md:EntityDescriptor/md:IDPSSODescriptor/md:SingleSignOnService/@Location", { "md" => METADATA })
        node.value if node
      end

      # @return [String|nil] SingleLogoutService endpoint if exists
      #
      def single_logout_service_url
        node = REXML::XPath.first(document, "/md:EntityDescriptor/md:IDPSSODescriptor/md:SingleLogoutService/@Location", { "md" => METADATA })
        node.value if node
      end

      # @return [String|nil] X509Certificate if exists
      #
      def certificate
        @certificate ||= begin
          node = REXML::XPath.first(document, "/md:EntityDescriptor/md:IDPSSODescriptor/md:KeyDescriptor[@use='signing']/ds:KeyInfo/ds:X509Data/ds:X509Certificate", { "md" => METADATA, "ds" => DSIG })
          Base64.decode64(node.text) if node
        end
      end

      # @return [String|nil] the SHA-1 fingerpint of the X509Certificate if it exists
      #
      def fingerprint
        @fingerprint ||= begin
          if certificate
            cert = OpenSSL::X509::Certificate.new(certificate)
            Digest::SHA1.hexdigest(cert.to_der).upcase.scan(/../).join(":")
          end
        end
      end
    end
  end
end<|MERGE_RESOLUTION|>--- conflicted
+++ resolved
@@ -79,21 +79,22 @@
         meta_text
       end
 
-<<<<<<< HEAD
-      # @return [String|nil] SingleSignOnService endpoint if exists
+      # @return [String|nil] IdP Entity ID value if exists
       #
-=======
       def idp_entity_id
         node = REXML::XPath.first(document, "/md:EntityDescriptor/@entityID", { "md" => METADATA })
         node.value if node
       end
 
+      # @return [String|nil] IdP Name ID Format value if exists
+      #
       def idp_name_id_format
         node = REXML::XPath.first(document, "/md:EntityDescriptor/md:IDPSSODescriptor/md:NameIDFormat", { "md" => METADATA })
         node.text if node
       end
 
->>>>>>> 0552dc16
+      # @return [String|nil] SingleSignOnService endpoint if exists
+      #
       def single_signon_service_url
         node = REXML::XPath.first(document, "/md:EntityDescriptor/md:IDPSSODescriptor/md:SingleSignOnService/@Location", { "md" => METADATA })
         node.value if node
