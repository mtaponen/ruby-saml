--- conflicted
+++ resolved
@@ -116,13 +116,10 @@
           end
         end
 
-<<<<<<< HEAD
         if settings.sign_request && settings.private_key && settings.certificate
           request_doc.sign_document(settings.private_key, settings.certificate, settings.signature_method, settings.digest_method)
         end
 
-=======
->>>>>>> 34a43c98
         request_doc
       end
 
