--- conflicted
+++ resolved
@@ -74,24 +74,7 @@
               ["true", "1"].include?(e.attributes['xsi:nil']) ? nil : e.text.to_s
             }
 
-<<<<<<< HEAD
             attributes.add(name, values)
-=======
-            next unless name && name.size > 0
-
-            # Set up a string-like wrapper for the values array
-            attr_value = AttributeValue.new(values.first, values.reverse)
-            # Merge values if the Attribute has already been seen
-            if result[name]
-              attr_value.values += result[name].values
-            end
-
-            result[name] = attr_value
-          end
-
-          result.keys.each do |key|
-            result[key.intern] = result[key]
->>>>>>> a95f86ae
           end
 
           attributes
