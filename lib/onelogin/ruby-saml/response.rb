require "xml_security"
require "onelogin/ruby-saml/attributes"

require "time"
require "nokogiri"

# Only supports SAML 2.0
module OneLogin
  module RubySaml

    # SAML2 Authentication Response. SAML Response
    #
    class Response < SamlMessage
      ASSERTION = "urn:oasis:names:tc:SAML:2.0:assertion"
      PROTOCOL  = "urn:oasis:names:tc:SAML:2.0:protocol"
      DSIG      = "http://www.w3.org/2000/09/xmldsig#"

      # TODO: Settings should probably be initialized too... WDYT?

      # OneLogin::RubySaml::Settings Toolkit settings
      attr_accessor :settings

      # Array with the causes
      attr_accessor :errors

      attr_reader :options
      attr_reader :response
      attr_reader :document

      # Constructs the SAML Response. A Response Object that is an extension of the SamlMessage class.
      # @param response [String] A UUEncoded SAML response from the IdP.
      # @param options [Hash]   Some options for the response validation process like skip the conditions validation
      #                 with the :skip_conditions, or allow a clock_drift when checking dates with :allowed_clock_drift
      #
      def initialize(response, options = {})
        @errors = []
        raise ArgumentError.new("Response cannot be nil") if response.nil?
        @options  = options
        @response = decode_raw_saml(response)
        @document = XMLSecurity::SignedDocument.new(@response, @errors)
      end

      # Append the cause to the errors array, and based on the value of soft, return false and raise
      # an exception
      def append_error(soft, error_msg)
        @errors << error_msg
        return soft ? false : validation_error(error_msg)
      end

      # Reset the errors array
      def reset_errors!
        @errors = []
      end

      # Validates the SAML Response with the default values (soft = true)
      # @return [Boolean] TRUE if the SAML Response is valid
      #
      def is_valid?
        validate
      end

      # Validates the SAML Response (soft = false)
      # @param soft [Boolean] soft Enable or Disable the soft mode (In order to raise exceptions when the response is invalid or not)
      # @param request_id [String|nil] request_id The ID of the AuthNRequest sent by this SP to the IdP (if was sent any)
      # @return [Boolean] TRUE if the SAML Response is valid
      # @raise [ValidationError] if soft == false and validation fails
      #
      def validate!(soft=false, request_id = nil)
        validate(soft, request_id)
      end

      # @return [String] the NameID provided by the SAML response from the IdP.
      #
      def name_id
        @name_id ||= begin
          node = xpath_first_from_signed_assertion('/a:Subject/a:NameID')
          node.nil? ? nil : node.text
        end
      end

      # Gets the SessionIndex from the AuthnStatement.
      # Could be used to be stored in the local session in order
      # to be used in a future Logout Request that the SP could
      # send to the SP, to set what specific session must be deleted
      # @return [String] SessionIndex Value
      #
      def sessionindex
        @sessionindex ||= begin
          node = xpath_first_from_signed_assertion('/a:AuthnStatement')
          node.nil? ? nil : node.attributes['SessionIndex']
        end
      end

      # Gets the Attributes from the AttributeStatement element.
      # All attributes can be iterated over +attributes.each+ or returned as array by +attributes.all+
      #
      # For backwards compatibility ruby-saml returns by default only the first value for a given attribute with
      #    attributes['name']
      # To get all of the attributes, use:
      #    attributes.multi('name')
      # Or turn off the compatibility:
      #    OneLogin::RubySaml::Attributes.single_value_compatibility = false
      # Now this will return an array:
      #    attributes['name']
      # @return [Attributes] OneLogin::RubySaml::Attributes enumerable collection.
      #
      def attributes
        @attr_statements ||= begin
          attributes = Attributes.new

          stmt_element = xpath_first_from_signed_assertion('/a:AttributeStatement')
          return attributes if stmt_element.nil?

          stmt_element.elements.each do |attr_element|
            name  = attr_element.attributes["Name"]
            values = attr_element.elements.collect{|e|
              # SAMLCore requires that nil AttributeValues MUST contain xsi:nil XML attribute set to "true" or "1"
              # otherwise the value is to be regarded as empty.
              ["true", "1"].include?(e.attributes['xsi:nil']) ? nil : e.text.to_s
            }

            attributes.add(name, values)
          end

          attributes
        end
      end

      # Gets the SessionNotOnOrAfter from the AuthnStatement.
      # Could be used to set the local session expiration (expire at latest)
      #
      # @return [String] The SessionNotOnOrAfter value
      #
      def session_expires_at
        @expires_at ||= begin
          node = xpath_first_from_signed_assertion('/a:AuthnStatement')
          node.nil? ? nil : parse_time(node, "SessionNotOnOrAfter")
        end
      end

      # Checks if the Status has the "Success" code
      # @return [Boolean] True if the StatusCode is Sucess
      # 
      def success?
        status_code == "urn:oasis:names:tc:SAML:2.0:status:Success"
      end

      # @return [String] StatusCode value from a SAML Response.
      #
      def status_code
        @status_code ||= begin
          node = REXML::XPath.first(
            document,
            "/p:Response/p:Status/p:StatusCode",
            { "p" => PROTOCOL, "a" => ASSERTION }
          )
          node.attributes["Value"] if node && node.attributes
        end
      end

      # @return [String] the StatusMessage value from a SAML Response.
      #
      def status_message
        @status_message ||= begin
          node = REXML::XPath.first(
            document,
            "/p:Response/p:Status/p:StatusMessage",
            { "p" => PROTOCOL, "a" => ASSERTION }
          )
          node.text if node
        end
      end

      # Gets the Condition Element of the SAML Response if exists.
      # (returns the first node that matches the supplied xpath)
      # @return [REXML::Element] Conditions Element if exists
      #
      def conditions
        @conditions ||= xpath_first_from_signed_assertion('/a:Conditions')
      end

      # Gets the NotBefore Condition Element value.
      # @return [Time] The NotBefore value in Time format
      #
      def not_before
        @not_before ||= parse_time(conditions, "NotBefore")
      end

      # Gets the NotOnOrAfter Condition Element value.
      # @return [Time] The NotOnOrAfter value in Time format
      #
      def not_on_or_after
        @not_on_or_after ||= parse_time(conditions, "NotOnOrAfter")
      end

      # Gets the Issuers (from Response and Assertion).
      # (returns the first node that matches the supplied xpath from the Response and from the Assertion)
      # @return [Array] Array with the Issuers (REXML::Element)
      #
      def issuers
        @issuers ||= begin
          issuers = []
          nodes = REXML::XPath.match(
            document,
            "/p:Response/a:Issuer | /p:Response/a:Assertion/a:Issuer",
            { "p" => PROTOCOL, "a" => ASSERTION }
          )
          nodes.each do |node|
            issuers << node.text if node.text
          end
          issuers.uniq
        end
      end

      # @return [String|nil] The InResponseTo attribute from the SAML Response.
      #
      def in_response_to
        @in_response_to ||= begin
          node = REXML::XPath.first(
            document,
            "/p:Response",
            { "p" => PROTOCOL }
          )
          node.nil? ? nil : node.attributes['InResponseTo']
        end
      end

      # @return [String|nil] Destination attribute from the SAML Response
      #
      def destination
        @destination ||= begin
          node = REXML::XPath.first(
            document,
            "/p:Response",
            { "p" => PROTOCOL }
          )
          node.nil? ? nil : node.attributes['Destination']
        end
      end

      # @return [Array] The Audience elements from the Contitions of the SAML Response.
      #
      def audiences
        @audiences ||= begin
          audiences = []
          nodes = xpath_from_signed_assertion('/a:Conditions/a:AudienceRestriction/a:Audience')
          nodes.each do |node|
            if node && node.text
              audiences << node.text
            end
          end
          audiences
        end
     end

      private

      # Gets the expected current_url
      # TODO: Calculate the real current_url and use it.
      #       (Right now we assume that the current url is the Assertion Consumer Service URL)
      # @return [String] The current url
      #
      def current_url
        settings && settings.assertion_consumer_service_url
      end

      # returns the allowed clock drift on timing validation
      # @return [Integer]
      def allowed_clock_drift
        return options[:allowed_clock_drift] || 0
      end

      # Validates the SAML Response (calls several validation methods)
      # If fails, the attribute errors will contains the reason for the invalidation.
      # @param soft [Boolean] soft Enable or Disable the soft mode (In order to raise exceptions when the response is invalid or not)
      # @param request_id [String|nil] request_id The ID of the AuthNRequest sent by this SP to the IdP (if was sent any)
      # @return [Boolean] True if the SAML Response is valid, otherwise False if soft=True
      # @raise [ValidationError] if soft == false and validation fails
      #
      def validate(soft = true, request_id = nil)
        reset_errors!

        validate_response_state(soft) &&
<<<<<<< HEAD
          validate_id &&
          validate_version &&
          validate_success_status(soft) &&
          validate_num_assertion &&
          validate_no_encrypted_attributes(soft) &&
          validate_signed_elements &&
          validate_structure(soft) &&
          validate_in_response_to(request_id, soft) &&
          validate_conditions(soft)     &&
          validate_destination(soft) &&
          validate_audience(soft) &&
          validate_issuer(soft) &&
          validate_session_expiration(soft) &&
          validate_subject_confirmation(soft) &&
          document.validate_document(get_fingerprint, soft)
=======
        validate_conditions(soft)     &&
        validate_issuer(soft)         &&
        document.validate_document(get_fingerprint, soft, :fingerprint_alg => settings.idp_cert_fingerprint_algorithm) &&
        validate_success_status(soft)
>>>>>>> f5e5a1b9
      end

      # Validates that the SAML Response provided in the initialization is not empty, 
      # also check that the setting and the IdP cert were also provided 
      # If fails, the error is added to the errors array.
      # @param soft [Boolean] soft Enable or Disable the soft mode (In order to raise exceptions when the response is invalid or not)
      # @return [Boolean] True if the required info is found, otherwise False if soft=True
      # @raise [ValidationError] if soft == false and validation fails
      #
      def validate_response_state(soft = true)
        if response.nil? || response.empty?
          @errors << "Blank SAML Response"
          return soft ? false : validation_error("Blank SAML Response")
        end

        if settings.nil?
          @errors << "No settings on SAML Response"
          return soft ? false : validation_error("No settings on SAML Response")
        end

        if settings.idp_cert_fingerprint.nil? && settings.idp_cert.nil?
          @errors << "No fingerprint or certificate on settings"
          return soft ? false : validation_error("No fingerprint or certificate on settings")
        end

        true
      end

      # Validates that the SAML Response contains an ID 
      # If fails, the error is added to the errors array.
      # @return [Boolean] True if the SAML Response contains an ID, otherwise returns False
      #
      def validate_id
        unless id(document)
          @errors << "Missing ID attribute on SAML Response"
          return false
        end
        true
      end

      # Validates the SAML version (2.0)
      # If fails, the error is added to the errors array.
      # @return [Boolean] True if the SAML Response is 2.0, otherwise returns False
      #
      def validate_version
        unless version(document) == "2.0"
          @errors << "Unsupported SAML version"
          return false
        end
        true
      end

      # Validates that the SAML Response only contains a single Assertion (encrypted or not).
      # If fails, the error is added to the errors array.
      # @return [Boolean] True if the SAML Response contains one unique Assertion, otherwise False
      #
      def validate_num_assertion
        assertions = REXML::XPath.match(
          document,
          "//a:Assertion",
          { "a" => ASSERTION }
        )
        encrypted_assertions = REXML::XPath.match(
          document,
          "//a:EncryptedAssertion",
          { "a" => ASSERTION }
        )

        unless assertions.size + encrypted_assertions.size == 1
          @errors << "SAML Response must contain 1 assertion"
          return false
        end
        true
      end

      # Validates the Status of the SAML Response
      # If fails, the error is added to the errors array, including the StatusCode returned and the Status Message.
      # @param soft [Boolean] soft Enable or Disable the soft mode (In order to raise exceptions when the response is invalid or not)      
      # @return [Boolean] True if the SAML Response contains a Success code, otherwise False if soft == false
      # @raise [ValidationError] if soft == false and validation fails
      #
      def validate_success_status(soft = true)
        return true if success?

        error_msg = 'The status code of the Response was not Success'
        status_error_msg = OneLogin::RubySaml::Utils.status_error_msg(error_msg, status_code, status_message)
        append_error(soft, status_error_msg)
      end

      # Validates the Signed elements
      # If fails, the error is added to the errors array
      # @return [Boolean] True if there is 1 or 2 Elements signed in the SAML Response
      #                                   an are a Response or an Assertion Element, otherwise False if soft=True
      #
      def validate_signed_elements
        signature_nodes = REXML::XPath.match(
          document,
          "//ds:Signature",
          {"ds"=>DSIG}
        )
        signed_elements = []
        signature_nodes.each do |signature_node|
          signed_element = signature_node.parent.name
          if signed_element != 'Response' && signed_element != 'Assertion'
            @errors << "Found an unexpected Signature Element. SAML Response rejected"
            return false
          end
          signed_elements << signed_element
        end

        unless signature_nodes.length < 3 && !signed_elements.empty?
          @errors << "Found an unexpected number of Signature Element. SAML Response rejected"
          return false
        end

        true
      end

      # Validates the SAML Response against the specified schema.
      # If fails, the error is added to the errors array
      # @param soft [Boolean] soft Enable or Disable the soft mode (In order to raise exceptions when the response is invalid or not)
      # @return [Boolean] True if the XML is valid, otherwise False if soft=True
      # @raise [ValidationError] if soft == false and validation fails 
      #
      def validate_structure(soft = true)
        valid = valid_saml?(document, soft)
        unless valid
          @errors << "Invalid SAML Response. Not match the saml-schema-protocol-2.0.xsd"
        end

        valid
      end

      # Validates if the provided request_id match the inResponseTo value.
      # If fails, the error is added to the errors array
      # @param request_id [String|nil] request_id The ID of the AuthNRequest sent by this SP to the IdP (if was sent any)
      # @param soft [Boolean] soft Enable or Disable the soft mode (In order to raise exceptions when the response is invalid or not)
      # @return [Boolean] True if there is no request_id or it match, otherwise False if soft=True
      # @raise [ValidationError] if soft == false and validation fails
      #
      def validate_in_response_to(request_id = nil, soft = true)
        return true if request_id.nil? || in_response_to.nil? || in_response_to.empty?

        unless request_id != in_response_to
          return true
        end

        error_msg = "The InResponseTo of the Response: #{in_response_to}, does not match the ID of the AuthNRequest sent by the SP: #{request_id}"
        append_error(soft, error_msg)
      end

      # Validates that there are not EncryptedAttribute (not supported)
      # If fails, the error is added to the errors array
      # @param soft [Boolean] soft Enable or Disable the soft mode (In order to raise exceptions when the response is invalid or not)
      # @return [Boolean] True if there are no EncryptedAttribute elements, otherwise False if soft=True
      # @raise [ValidationError] if soft == false and validation fails
      #
      def validate_no_encrypted_attributes(soft = true)
        nodes = REXML::XPath.match(
          document,
          "/p:Response/a:Assertion/a:AttributeStatement/a:EncryptedAttribute",
          { "p" => PROTOCOL, "a" => ASSERTION }
        )
        if nodes && nodes.length > 0
          @errors << "There is an EncryptedAttribute in the Response and this SP not support them"
          return soft ? false : validation_error("There is an EncryptedAttribute in the Response and this SP not support them")
        end
        true
      end

      # Validates the Destination, (if the SAML Response is received where expected)
      # If fails, the error is added to the errors array
      # @param soft [Boolean] soft Enable or Disable the soft mode (In order to raise exceptions when the response is invalid or not)
      # @return [Boolean] True if the destination is valid, otherwise False if soft=True
      # @raise [ValidationError] if soft == false and validation fails
      #
      def validate_destination(soft = true)
        return true if destination.nil? || destination.empty? || settings.assertion_consumer_service_url.nil? || settings.assertion_consumer_service_url.empty?

        unless destination == current_url
          error_msg = "The response was received at #{destination} instead of #{current_url}"
          return append_error(soft, error_msg)
        end

        true
      end

      # Validates the Audience, (If the Audience match the Service Provider EntityID)
      # If fails, the error is added to the errors array
      # @param soft [Boolean] soft Enable or Disable the soft mode (In order to raise exceptions when the response is invalid or not)
      # @return [Boolean] True if there is an Audience Element that match the Service Provider EntityID, otherwise False if soft=True
      # @raise [ValidationError] if soft == false and validation fails
      #
      def validate_audience(soft = true)
        return true if audiences.empty? || settings.issuer.nil? || settings.issuer.empty?

        unless audiences.include? settings.issuer
          error_msg = "#{settings.issuer} is not a valid audience for this Response"
          return append_error(soft, error_msg)
        end

        true
      end

      # Extracts the first appearance that matchs the subelt (pattern)
      # Search on any Assertion that is signed, or has a Response parent signed
      # @param subelt [String] The XPath pattern
      # @return [REXML::Element | nil] If any matchs, return the Element
      #
      def xpath_first_from_signed_assertion(subelt=nil)
        node = REXML::XPath.first(
            document,
            "/p:Response/a:Assertion[@ID=$id]#{subelt}",
            { "p" => PROTOCOL, "a" => ASSERTION },
            { 'id' => document.signed_element_id }
        )
        node ||= REXML::XPath.first(
            document,
            "/p:Response[@ID=$id]/a:Assertion#{subelt}",
            { "p" => PROTOCOL, "a" => ASSERTION },
            { 'id' => document.signed_element_id }
        )
        node
      end

      # Extracts all the appearances that matchs the subelt (pattern)
      # Search on any Assertion that is signed, or has a Response parent signed
      # @param subelt [String] The XPath pattern
      # @return [Array of REXML::Element] Return all matches
      #
      def xpath_from_signed_assertion(subelt=nil)
        node = REXML::XPath.match(
            document,
            "/p:Response/a:Assertion[@ID=$id]#{subelt}",
            { "p" => PROTOCOL, "a" => ASSERTION },
            { 'id' => document.signed_element_id }
        )
        node.concat( REXML::XPath.match(
            document,
            "/p:Response[@ID=$id]/a:Assertion#{subelt}",
            { "p" => PROTOCOL, "a" => ASSERTION },
            { 'id' => document.signed_element_id }
        ))
      end

      # Calculates the fingerprint of the IdP x509 certificate.
      # @return [String] The fingerprint
      #
      def get_fingerprint
<<<<<<< HEAD
        settings.idp_cert_fingerprint || begin
          if settings.idp_cert
            certificate = OneLogin::RubySaml::Utils.format_cert(settings.idp_cert)
            x509 = OpenSSL::X509::Certificate.new(certificate)
            Digest::SHA1.hexdigest(x509.to_der).upcase.scan(/../).join(":")
          end
=======
        if settings.idp_cert
          cert = OpenSSL::X509::Certificate.new(settings.idp_cert)
          fingerprint_alg = XMLSecurity::BaseDocument.new.algorithm(settings.idp_cert_fingerprint_algorithm).new
          fingerprint_alg.hexdigest(cert.to_der).upcase.scan(/../).join(":")
        else
          settings.idp_cert_fingerprint
>>>>>>> f5e5a1b9
        end
      end

      # Validates the Conditions. (If the response was initialized with the :skip_conditions option, this validation is skipped,
      # If the response was initialized with the :allowed_clock_drift option, the timing validations are relaxed by the allowed_clock_drift value)
      # If fails, the error is added to the errors array
      # @param soft [Boolean] soft Enable or Disable the soft mode (In order to raise exceptions when the response is invalid or not)
      # @return [Boolean] True if satisfies the conditions, otherwise False if soft=True
      # @raise [ValidationError] if soft == false and validation fails
      #
      def validate_conditions(soft = true)
        return true if conditions.nil?
        return true if options[:skip_conditions]

        now = Time.now.utc

        if not_before && not_before > (now + (allowed_clock_drift))
          @errors << "Current time is earlier than NotBefore condition #{(now + allowed_clock_drift)} < #{not_before})"
          return soft ? false : validation_error("Current time is earlier than NotBefore condition")
        end

        if not_on_or_after && now >= (not_on_or_after + allowed_clock_drift)
          @errors << "Current time is on or after NotOnOrAfter condition (#{now} >= #{not_on_or_after})"
          return soft ? false : validation_error("Current time is on or after NotOnOrAfter condition")
        end

        true
      end

      # Validates the Issuer (Of the SAML Response and the SAML Assertion)
      # If fails, the error is added to the errors array
      # @param soft [Boolean] soft Enable or Disable the soft mode (In order to raise exceptions when the response is invalid or not)
      # @return [Boolean] True if the Issuer matchs the IdP entityId, otherwise False if soft=True
      # @raise [ValidationError] if soft == false and validation fails
      #
      def validate_issuer(soft = true)
        return true if settings.idp_entity_id.nil?

        issuers.each do |issuer|
          unless URI.parse(issuer) == URI.parse(settings.idp_entity_id)
            error_msg = "Doesn't match the issuer, expected: <#{settings.idp_entity_id}>, but was: <#{issuer}>"
            return append_error(soft, error_msg)
          end
        end

        true
      end

      # Validates that the Session haven't expired (If the response was initialized with the :allowed_clock_drift option,
      # this time validation is relaxed by the allowed_clock_drift value)
      # If fails, the error is added to the errors array
      # @param soft [Boolean] soft Enable or Disable the soft mode (In order to raise exceptions when the response is invalid or not)
      # @return [Boolean] True if the SessionNotOnOrAfter of the AttributeStatement is valid, otherwise (when expired) False if soft=True
      # @raise [ValidationError] if soft == false and validation fails
      #
      def validate_session_expiration(soft = true)
        return true if session_expires_at.nil?

        now = Time.now.utc
        unless session_expires_at > (now + allowed_clock_drift)
          error_msg = "The attributes have expired, based on the SessionNotOnOrAfter of the AttributeStatement of this Response"
          return append_error(soft, error_msg)
        end

        true
      end

      # Validates if exists valid SubjectConfirmation (If the response was initialized with the :allowed_clock_drift option,
      # timimg validation are relaxed by the allowed_clock_drift value)
      # If fails, the error is added to the errors array
      # @param soft [Boolean] soft Enable or Disable the soft mode (In order to raise exceptions when the response is invalid or not)
      # @return [Boolean] True if exists a valid SubjectConfirmation, otherwise False if soft=True
      # @raise [ValidationError] if soft == false and validation fails
      #
      def validate_subject_confirmation(soft = true)
        valid_subject_confirmation = false

        subject_confirmation_nodes = xpath_from_signed_assertion('/a:Subject/a:SubjectConfirmation')
        
        now = Time.now.utc
        subject_confirmation_nodes.each do |subject_confirmation|
          if subject_confirmation.attributes.include? "Method" and subject_confirmation.attributes['Method'] != 'urn:oasis:names:tc:SAML:2.0:cm:bearer'
            next
          end

          confirmation_data_node = REXML::XPath.first(
            subject_confirmation,
            'a:SubjectConfirmationData',
            { "a" => ASSERTION }
          )

          next unless confirmation_data_node

          attrs = confirmation_data_node.attributes
          next if (attrs.include? "InResponseTo" and attrs['InResponseTo'] != in_response_to) ||
                  (attrs.include? "Recipient" and attrs['Recipient'] != current_url) ||
                  (attrs.include? "NotOnOrAfter" and (parse_time(confirmation_data_node, "NotOnOrAfter") + allowed_clock_drift) <= now) ||
                  (attrs.include? "NotBefore" and parse_time(confirmation_data_node, "NotBefore") > (now + allowed_clock_drift))
          
          valid_subject_confirmation = true
          break
        end

        if !valid_subject_confirmation
          error_msg = "A valid SubjectConfirmation was not found on this Response"
          return append_error(soft, error_msg)
        end

        true
      end

      # Parse the attribute of a given node in Time format
      # @param node [REXML:Element] The node
      # @param attribute [String] The attribute name
      # @return [Time|nil] The parsed value
      #
      def parse_time(node, attribute)
        if node && node.attributes[attribute]
          Time.parse(node.attributes[attribute])
        end
      end

    end
  end
end<|MERGE_RESOLUTION|>--- conflicted
+++ resolved
@@ -281,7 +281,6 @@
         reset_errors!
 
         validate_response_state(soft) &&
-<<<<<<< HEAD
           validate_id &&
           validate_version &&
           validate_success_status(soft) &&
@@ -296,13 +295,7 @@
           validate_issuer(soft) &&
           validate_session_expiration(soft) &&
           validate_subject_confirmation(soft) &&
-          document.validate_document(get_fingerprint, soft)
-=======
-        validate_conditions(soft)     &&
-        validate_issuer(soft)         &&
-        document.validate_document(get_fingerprint, soft, :fingerprint_alg => settings.idp_cert_fingerprint_algorithm) &&
-        validate_success_status(soft)
->>>>>>> f5e5a1b9
+          document.validate_document(get_fingerprint, soft, :fingerprint_alg => settings.idp_cert_fingerprint_algorithm)
       end
 
       # Validates that the SAML Response provided in the initialization is not empty, 
@@ -552,21 +545,13 @@
       # @return [String] The fingerprint
       #
       def get_fingerprint
-<<<<<<< HEAD
         settings.idp_cert_fingerprint || begin
           if settings.idp_cert
             certificate = OneLogin::RubySaml::Utils.format_cert(settings.idp_cert)
-            x509 = OpenSSL::X509::Certificate.new(certificate)
-            Digest::SHA1.hexdigest(x509.to_der).upcase.scan(/../).join(":")
+            cert = OpenSSL::X509::Certificate.new(certificate)
+            fingerprint_alg = XMLSecurity::BaseDocument.new.algorithm(settings.idp_cert_fingerprint_algorithm).new
+            fingerprint_alg.hexdigest(cert.to_der).upcase.scan(/../).join(":")
           end
-=======
-        if settings.idp_cert
-          cert = OpenSSL::X509::Certificate.new(settings.idp_cert)
-          fingerprint_alg = XMLSecurity::BaseDocument.new.algorithm(settings.idp_cert_fingerprint_algorithm).new
-          fingerprint_alg.hexdigest(cert.to_der).upcase.scan(/../).join(":")
-        else
-          settings.idp_cert_fingerprint
->>>>>>> f5e5a1b9
         end
       end
 
