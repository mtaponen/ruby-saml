require "xml_security"
require "time"
require "nokogiri"

# Only supports SAML 2.0
module OneLogin
  module RubySaml

    class Response < SamlMessage
      ASSERTION = "urn:oasis:names:tc:SAML:2.0:assertion"
      PROTOCOL  = "urn:oasis:names:tc:SAML:2.0:protocol"
      DSIG      = "http://www.w3.org/2000/09/xmldsig#"

      # TODO: This should probably be initialized too... WDYT?
      attr_accessor :settings
      attr_accessor :errors

      attr_reader :options
      attr_reader :response
      attr_reader :document

      def initialize(response, options = {})
        @errors = []
        raise ArgumentError.new("Response cannot be nil") if response.nil?
        @options  = options
        @response = decode_raw_saml(response)
        @document = XMLSecurity::SignedDocument.new(@response, @errors)
      end

      def is_valid?
        validate
      end

      def validate!(soft=false, response_id = nil)
        validate(soft, response_id)
      end

      def errors
        @errors
      end

      # The value of the user identifier as designated by the initialization request response
      def name_id
        @name_id ||= begin
          node = xpath_first_from_signed_assertion('/a:Subject/a:NameID')
          node.nil? ? nil : node.text
        end
      end

      def sessionindex
        @sessionindex ||= begin
          node = xpath_first_from_signed_assertion('/a:AuthnStatement')
          node.nil? ? nil : node.attributes['SessionIndex']
        end
      end

      # Returns OneLogin::RubySaml::Attributes enumerable collection.
      # All attributes can be iterated over +attributes.each+ or returned as array by +attributes.all+
      #
      # For backwards compatibility ruby-saml returns by default only the first value for a given attribute with
      #    attributes['name']
      # To get all of the attributes, use:
      #    attributes.multi('name')
      # Or turn off the compatibility:
      #    OneLogin::RubySaml::Attributes.single_value_compatibility = false
      # Now this will return an array:
      #    attributes['name']
      def attributes
        @attr_statements ||= begin
          attributes = Attributes.new

          stmt_element = xpath_first_from_signed_assertion('/a:AttributeStatement')
          return attributes if stmt_element.nil?

          stmt_element.elements.each do |attr_element|
            name  = attr_element.attributes["Name"]
            values = attr_element.elements.collect{|e|
              # SAMLCore requires that nil AttributeValues MUST contain xsi:nil XML attribute set to "true" or "1"
              # otherwise the value is to be regarded as empty.
              ["true", "1"].include?(e.attributes['xsi:nil']) ? nil : e.text.to_s
            }

            attributes.add(name, values)
          end

          attributes
        end
      end

      # When this user session should expire at latest
      def session_expires_at
        @expires_at ||= begin
          node = xpath_first_from_signed_assertion('/a:AuthnStatement')
          node.nil? ? nil : parse_time(node, "SessionNotOnOrAfter")
        end
      end

      # Checks the status of the response for a "Success" code
      def success?
        not status_code.nil? and status_code == "urn:oasis:names:tc:SAML:2.0:status:Success"
      end

      def status_code
        @status_code ||= begin
          node = REXML::XPath.first(document, "/p:Response/p:Status/p:StatusCode", { "p" => PROTOCOL, "a" => ASSERTION })
          node.attributes["Value"] if node and not node.attributes.nil?
        end
      end

      def status_message
        @status_message ||= begin
          node = REXML::XPath.first(document, "/p:Response/p:Status/p:StatusMessage", { "p" => PROTOCOL, "a" => ASSERTION })
          node.text if node
        end
      end

      # Conditions (if any) for the assertion to run
      def conditions
        @conditions ||= xpath_first_from_signed_assertion('/a:Conditions')
      end

      def not_before
        @not_before ||= parse_time(conditions, "NotBefore")
      end

      def not_on_or_after
        @not_on_or_after ||= parse_time(conditions, "NotOnOrAfter")
      end

      def issuers
        @issuers ||= begin
          issuers = []
          node = REXML::XPath.first(document, "/p:Response/a:Issuer", { "p" => PROTOCOL, "a" => ASSERTION })
          if node
            issuers << node.text
          end

          node = REXML::XPath.first(document, "/p:Response/a:Assertion/a:Issuer", { "p" => PROTOCOL, "a" => ASSERTION })
          if node
            issuers << node.text          
          end

          issuers.uniq
        end
      end

      def in_response_to
        @in_response_to ||= begin
          node = REXML::XPath.first(document, "/p:Response", { "p" => PROTOCOL })
          node.nil? ? nil : node.attributes['InResponseTo']
        end
      end

      def destination
        @destination ||= begin
          node = REXML::XPath.first(document, "/p:Response", { "p" => PROTOCOL })
          node.nil? ? nil : node.attributes['Destination']
        end
      end

      def audiences
        @audiences ||= begin
          audiences = []
          nodes = xpath_from_signed_assertion('/a:Conditions/a:AudienceRestriction/a:Audience')
          nodes.each do |node|
            unless node.nil? or node.text.empty?
              audiences << node.text
            end
          end
          audiences
        end
     end

     def current_url
      @current_url ||= begin
        settings.assertion_consumer_service_url
      end
     end

      private

      def validate(soft = true, request_id = nil)
        @errors = []
        validate_response_state(soft) &&
        validate_id                   &&
        validate_version              &&
        validate_success_status(soft) &&
        validate_num_assertion        &&
        validate_no_encrypted_attributes(soft)    &&
        validate_signed_elements()    &&
        validate_structure(soft)      &&
        validate_in_response_to(request_id, soft) &&
        validate_conditions(soft)     &&
        validate_destination(soft)    &&
        validate_audience(soft)       &&
        validate_issuer(soft)         &&
        validate_session_expiration(soft) &&
        validate_subject_confirmation(soft) &&
        document.validate_document(get_fingerprint, soft)
      end

      def validate_response_state(soft = true)
        if response.nil? or response.empty?
          @errors << "Blank SAML Response"
          return soft ? false : validation_error("Blank SAML Response")
        end

        if settings.nil?
          @errors << "No settings on SAML Response"
          return soft ? false : validation_error("No settings on SAML Response")
        end

        if settings.idp_cert_fingerprint.nil? && settings.idp_cert.nil?
          @errors << "No fingerprint or certificate on settings"
          return soft ? false : validation_error("No fingerprint or certificate on settings")
        end

        true
      end

      def validate_id()
        unless id(document)
          @errors << "Missing ID attribute on SAML Response"
          return false
        end
        true
      end

      def validate_version()
        unless version(document) == "2.0"
          @errors << "Unsupported SAML version"
          return false
        end
        true
      end

      def validate_num_assertion()
        assertions = REXML::XPath.match(document, "//a:Assertion", { "a" => ASSERTION })
        encrypted_assertions = REXML::XPath.match(document, "//a:EncryptedAssertion", { "a" => ASSERTION })

        unless assertions.length + encrypted_assertions.length == 1
          @errors << "SAML Response must contain 1 assertion"
          return false
        end
        true
      end

      def validate_success_status(soft = true)
        if success?
          true
        else
          error_msg = 'The status code of the Response was not Success'
          unless status_code.nil?
            printable_code = status_code.split(':').pop
            error_msg +=  ', was ' + printable_code
          end

          unless status_message.nil?
            error_msg +=  ' -> ' + status_message
          end

          @errors << error_msg
          soft ? false : validation_error(error_msg)
        end
      end

      def validate_signed_elements()
        signature_nodes = REXML::XPath.match(@document, "//ds:Signature", {"ds"=>DSIG})

        signed_elements = []
        signature_nodes.each do |signature_node|
          signed_element = signature_node.parent.name
          if signed_element != 'Response' and signed_element != 'Assertion'
            @errors << "Found an unexpected Signature Element. SAML Response rejected"
            return false
          end
          signed_elements << signed_element
        end

        unless signature_nodes.length < 3 and not signed_elements.empty?
          @errors << "Found an unexpected number of Signature Element. SAML Response rejected"
          return false
        end

        true
      end

      def validate_structure(soft = true)
        valid = valid_saml?(@document, soft)
        unless valid
          @errors << "Invalid SAML Response. Not match the saml-schema-protocol-2.0.xsd"
        end
        valid
      end

      def validate_in_response_to(request_id = nil, soft = true)
        return true if request_id.nil? or self.in_response_to.nil? or self.in_response_to.empty?

        unless request_id != self.in_response_to
          return true
        end

        error_msg = "The InResponseTo of the Response: #{self.in_response_to}, does not match the ID of the AuthNRequest sent by the SP: #{request_id}"
        @errors << error_msg
        return soft ? false : validation_error(error_msg)
      end

      def validate_no_encrypted_attributes(soft = true)
        nodes = REXML::XPath.match(@document, "/p:Response/a:Assertion/a:AttributeStatement/a:EncryptedAttribute" , { "p" => PROTOCOL, "a" => ASSERTION })
        if nodes and nodes.length > 0
          @errors << "There is an EncryptedAttribute in the Response and this SP not support them"
          return soft ? false : validation_error("There is an EncryptedAttribute in the Response and this SP not support them")
        end
        true
      end

      # TODO Replace settings.assertion_consumer_service_url by the right current_url
      def validate_destination(soft = true)
        return true if self.destination.nil? or self.destination.empty? or settings.assertion_consumer_service_url.nil? or settings.assertion_consumer_service_url.empty?

        unless self.destination == current_url
          error_msg = "The response was received at #{self.destination} instead of #{current_url}"
          @errors << error_msg
          return soft ? false : validation_error(error_msg)
        end

        true
      end

      def validate_audience(soft = true)
        return true if self.audiences.empty? or settings.issuer.nil? or settings.issuer.empty?

        unless self.audiences.include? settings.issuer
          error_msg = "#{self.settings.issuer} is not a valid audience for this Response"
          @errors << error_msg
          return soft ? false : validation_error(error_msg)
        end

        true
      end

      def xpath_first_from_signed_assertion(subelt=nil)
        node = REXML::XPath.first(
            document,
            "/p:Response/a:Assertion[@ID=$id]#{subelt}",
            { "p" => PROTOCOL, "a" => ASSERTION },
            { 'id' => document.signed_element_id }
        )
        node ||= REXML::XPath.first(
            document,
            "/p:Response[@ID=$id]/a:Assertion#{subelt}",
            { "p" => PROTOCOL, "a" => ASSERTION },
            { 'id' => document.signed_element_id }
        )
<<<<<<< HEAD
        node
      end

      def xpath_from_signed_assertion(subelt=nil)
        node = REXML::XPath.match(
            document,
            "/p:Response/a:Assertion[@ID=$id]#{subelt}",
            { "p" => PROTOCOL, "a" => ASSERTION },
            { 'id' => document.signed_element_id }
        )
        node.concat( REXML::XPath.match(
            document,
            "/p:Response[@ID=$id]/a:Assertion#{subelt}",
            { "p" => PROTOCOL, "a" => ASSERTION },
            { 'id' => document.signed_element_id }
        ))
=======
>>>>>>> 178f3473
        node
      end

      def get_fingerprint
        settings.idp_cert_fingerprint || begin
          if settings.idp_cert
            certificate = OneLogin::RubySaml::Utils.format_cert(settings.idp_cert)
            x509 = OpenSSL::X509::Certificate.new(certificate)
            Digest::SHA1.hexdigest(x509.to_der).upcase.scan(/../).join(":")
          end
        end
      end

      def validate_conditions(soft = true)
        return true if conditions.nil?
        return true if options[:skip_conditions]

        now = Time.now.utc

        if not_before && (now + (options[:allowed_clock_drift] || 0)) < not_before
          @errors << "Current time is earlier than NotBefore condition #{(now + (options[:allowed_clock_drift] || 0))} < #{not_before})"
          return soft ? false : validation_error("Current time is earlier than NotBefore condition")
        end

        if not_on_or_after && now >= not_on_or_after
          @errors << "Current time is on or after NotOnOrAfter condition (#{now} >= #{not_on_or_after})"
          return soft ? false : validation_error("Current time is on or after NotOnOrAfter condition")
        end

        true
      end

      def validate_issuer(soft = true)
        return true if settings.idp_entity_id.nil?

        issuers.each do |issuer|
          unless URI.parse(issuer) == URI.parse(settings.idp_entity_id)
            error_msg = "Doesn't match the issuer, expected: <#{settings.idp_entity_id}>, but was: <#{issuer}>"
            @errors << error_msg
            return soft ? false : validation_error(error_msg)
          end
        end

        true
      end

      def validate_session_expiration(soft = true)
        return true if session_expires_at.nil?

        now = Time.now.utc
        unless session_expires_at > now
          error_msg = "The attributes have expired, based on the SessionNotOnOrAfter of the AttributeStatement of this Response"
          @errors << error_msg
          return soft ? false : validation_error(error_msg)
        end

        true
      end

      def validate_subject_confirmation(soft = true)
        valid_subject_confirmation = false

        subject_confirmation_nodes = xpath_from_signed_assertion('/a:Subject/a:SubjectConfirmation')
        
        now = Time.now.utc
        subject_confirmation_nodes.each do |subject_confirmation|
          if subject_confirmation.attributes.include? "Method" and subject_confirmation.attributes['Method'] != 'urn:oasis:names:tc:SAML:2.0:cm:bearer'
            next
          end

          confirmation_data_node = REXML::XPath.first(subject_confirmation, 'a:SubjectConfirmationData', { "a" => ASSERTION })

          if not confirmation_data_node
            next
          else
            if confirmation_data_node.attributes.include? "InResponseTo" and confirmation_data_node.attributes['InResponseTo'] != in_response_to
              next
            end

            if confirmation_data_node.attributes.include? "Recipient" and confirmation_data_node.attributes['Recipient'] != current_url
              next
            end

            if confirmation_data_node.attributes.include? "NotOnOrAfter" and parse_time(confirmation_data_node, "NotOnOrAfter") <= now
              next
            end

            if confirmation_data_node.attributes.include? "NotBefore" and parse_time(confirmation_data_node, "NotBefore") > now
              next
            end
            
            valid_subject_confirmation = true
            break
          end
        end

        if not valid_subject_confirmation
          error_msg = "A valid SubjectConfirmation was not found on this Response"
          @errors << error_msg
          return soft ? false : validation_error(error_msg)
        end

        true
      end

      def parse_time(node, attribute)
        if node && node.attributes[attribute]
          Time.parse(node.attributes[attribute])
        end
      end

    end
  end
end<|MERGE_RESOLUTION|>--- conflicted
+++ resolved
@@ -352,7 +352,6 @@
             { "p" => PROTOCOL, "a" => ASSERTION },
             { 'id' => document.signed_element_id }
         )
-<<<<<<< HEAD
         node
       end
 
@@ -369,9 +368,6 @@
             { "p" => PROTOCOL, "a" => ASSERTION },
             { 'id' => document.signed_element_id }
         ))
-=======
->>>>>>> 178f3473
-        node
       end
 
       def get_fingerprint
