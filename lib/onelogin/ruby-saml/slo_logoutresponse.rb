--- conflicted
+++ resolved
@@ -48,16 +48,10 @@
       # @return [Hash] Parameters
       #
       def create_params(settings, request_id = nil, logout_message = nil, params = {})
-<<<<<<< HEAD
-        params = {} if params.nil?
-        # Some ruby-saml versions uses :RelayState others use 'RelayState'
-        params['RelayState'] = params[:RelayState] if params[:RelayState]
-=======
         # The method expects :RelayState but sometimes we get 'RelayState' instead.
         # Based on the HashWithIndifferentAccess value in Rails we could experience
         # conflicts so this line will solve them.
         relay_state = params[:RelayState] || params['RelayState']
->>>>>>> a31b3e16
 
         response_doc = create_logout_response_xml_doc(settings, request_id, logout_message)
         response_doc.context[:attribute_quote] = :quote if settings.double_quote_xml_attribute_values
