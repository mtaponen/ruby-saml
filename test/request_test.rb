--- conflicted
+++ resolved
@@ -145,11 +145,7 @@
       end
     end
 
-<<<<<<< HEAD
-    describe "when the settings indicate to sign (embedded) request" do
-=======
     describe "#create_params when the settings indicate to sign (embebed) the request" do
->>>>>>> 967e392c
       it "create a signed request" do
         settings = OneLogin::RubySaml::Settings.new
         settings.compress_request = false
@@ -221,9 +217,6 @@
 
         params = OneLogin::RubySaml::Authrequest.new.create_params(@settings, :RelayState => 'http://example.com')
         assert params['Signature']
-<<<<<<< HEAD
-        assert_equal params['SigAlg'], XMLSecurity::Document::RSA_SHA1
-=======
         assert_equal params['SigAlg'], XMLSecurity::Document::RSA_SHA256
 
         query_string = "SAMLRequest=#{CGI.escape(params['SAMLRequest'])}"
@@ -233,7 +226,6 @@
         signature_algorithm = XMLSecurity::BaseDocument.new.algorithm(params['SigAlg'])
         assert_equal signature_algorithm, OpenSSL::Digest::SHA256
         assert @cert.public_key.verify(signature_algorithm.new, Base64.decode64(params['Signature']), query_string)        
->>>>>>> 967e392c
       end
     end
 
