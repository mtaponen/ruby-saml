--- conflicted
+++ resolved
@@ -10,9 +10,6 @@
     end
 
     it "be able to parse a document which contains ampersands" do
-      XMLSecurity::SignedDocument.any_instance.stubs(:digests_match?).returns(true)
-      OneLogin::RubySaml::Response.any_instance.stubs(:validate_conditions).returns(true)
-
       response = OneLogin::RubySaml::Response.new(ampersands_response)
       settings = OneLogin::RubySaml::Settings.new
       settings.idp_cert_fingerprint = 'c51985d947f1be57082025050846eb27f6cab783'
@@ -206,8 +203,6 @@
     end
   end
 
-
-<<<<<<< HEAD
   describe "#validate_structure" do
     it "return false when encountering a SAML Response bad formatted" do
       response = OneLogin::RubySaml::Response.new(response_document_2)
@@ -219,25 +214,6 @@
       response = OneLogin::RubySaml::Response.new(response_document_2)
       assert_raises(OneLogin::RubySaml::ValidationError, "Element '{http://www.w3.org/2000/09/xmldsig#}DigestValue': 'Digest Stuff' is not a valid value of the atomic type '{http://www.w3.org/2000/09/xmldsig#}DigestValueType'") do
         response.send(:validate_structure, false)
-=======
-      it "optionally allows for clock drift" do
-        # The NotBefore condition in the document is 2011-06-14T18:21:01.516Z
-        Timecop.freeze(Time.parse("2011-06-14T18:21:01Z")) do
-          response = OneLogin::RubySaml::Response.new(
-            response_document_5,
-            :allowed_clock_drift => 0.515
-          )
-          assert !response.send(:validate_conditions, true)
-        end
-
-        Timecop.freeze(Time.parse("2011-06-14T18:21:01Z")) do
-          response = OneLogin::RubySaml::Response.new(
-            response_document_5,
-            :allowed_clock_drift => 0.516
-          )
-          assert response.send(:validate_conditions, true)
-        end
->>>>>>> 0552dc16
       end
     end
   end
@@ -716,20 +692,24 @@
       response = OneLogin::RubySaml::Response.new(response_document_6)
       assert response.send(:validate_conditions, true)
       time     = Time.parse("2011-06-14T18:25:01.516Z")
-      Time.stubs(:now).returns(time)
-      response = OneLogin::RubySaml::Response.new(response_document_5)
-      assert response.send(:validate_conditions, true)
-    end
-
-    it "optionally allow for clock drift" do
+      Timecop.freeze(Time.parse("2011-06-14T18:21:01Z")) do
+        response = OneLogin::RubySaml::Response.new(
+          response_document_5,
+          :allowed_clock_drift => 0.515
+        )
+        assert !response.send(:validate_conditions, true)
+      end
+    end
+
+    it "optionally allows for clock drift" do
       # The NotBefore condition in the document is 2011-06-14T18:21:01.516Z
-      Time.stubs(:now).returns(Time.parse("2011-06-14T18:21:01Z"))
-      response = OneLogin::RubySaml::Response.new(response_document_5, :allowed_clock_drift => 0.515)
-      assert !response.send(:validate_conditions, true)
-
-      Time.stubs(:now).returns(Time.parse("2011-06-14T18:21:01Z"))
-      response = OneLogin::RubySaml::Response.new(response_document_5, :allowed_clock_drift => 0.516)
-      assert response.send(:validate_conditions, true)
+      Timecop.freeze(Time.parse("2011-06-14T18:21:01Z")) do
+        response = OneLogin::RubySaml::Response.new(
+          response_document_5,
+          :allowed_clock_drift => 0.515
+        )
+        assert !response.send(:validate_conditions, true)
+      end
     end
   end
 
@@ -879,7 +859,6 @@
       end
     end
 
-<<<<<<< HEAD
     it "Replace values" do
       response = OneLogin::RubySaml::Response.new(fixture(:response_with_multiple_attribute_values))
       assert_equal ['role1', 'role2', 'role3'], response.attributes.multi(:role)
@@ -896,30 +875,7 @@
       response.attributes.set('role', ['role4'])
       assert !(response.attributes == response_2.attributes)
     end    
-=======
-    describe '#sign_document' do
-      it 'Sign an unsigned SAML Response XML and initiate the SAML object with it' do
-        xml = Base64.decode64(fixture("test_sign.xml"))
-
-        document = XMLSecurity::Document.new(xml)
-
-        formated_cert = OneLogin::RubySaml::Utils.format_cert(ruby_saml_cert_text)
-        cert = OpenSSL::X509::Certificate.new(formated_cert)
-
-        formated_private_key = OneLogin::RubySaml::Utils.format_private_key(ruby_saml_key_text)
-        private_key = OpenSSL::PKey::RSA.new(formated_private_key)
-        document.sign_document(private_key, cert)
-
-        saml_response = OneLogin::RubySaml::Response.new(document.to_s)
-        settings = OneLogin::RubySaml::Settings.new
-        settings.idp_cert = ruby_saml_cert_text
-        saml_response.settings = settings
-        time = Time.parse("2015-03-18T04:50:24Z")
-        Time.stubs(:now).returns(time)
-        saml_response.validate!
-      end
-    end
->>>>>>> 0552dc16
+
   end
      
   describe "#session_expires_at" do
@@ -960,4 +916,28 @@
     end
   end
 
+  describe '#sign_document' do
+    it 'Sign an unsigned SAML Response XML and initiate the SAML object with it' do
+      xml = Base64.decode64(fixture("test_sign.xml"))
+
+      document = XMLSecurity::Document.new(xml)
+
+      formated_cert = OneLogin::RubySaml::Utils.format_cert(ruby_saml_cert_text)
+      cert = OpenSSL::X509::Certificate.new(formated_cert)
+
+      formated_private_key = OneLogin::RubySaml::Utils.format_private_key(ruby_saml_key_text)
+      private_key = OpenSSL::PKey::RSA.new(formated_private_key)
+      document.sign_document(private_key, cert)
+
+      saml_response = OneLogin::RubySaml::Response.new(document.to_s)
+      settings = OneLogin::RubySaml::Settings.new
+      settings.idp_cert = ruby_saml_cert_text
+      saml_response.settings = settings
+      time = Time.parse("2015-03-18T04:50:24Z")
+      Time.stubs(:now).returns(time)
+      saml_response.stubs(:validate_subject_confirmation).returns(true)
+      assert saml_response.validate!
+    end
+  end
+
 end