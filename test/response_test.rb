require File.expand_path(File.join(File.dirname(__FILE__), "test_helper"))

class RubySamlTest < Minitest::Test

<<<<<<< HEAD
  context "Response" do
    should "raise an exception when response is initialized with nil" do
      assert_raise_with_message(ArgumentError, "Response cannot be nil") do
        OneLogin::RubySaml::Response.new(nil)
      end
=======
  describe "Response" do
    it "raise an exception when response is initialized with nil" do
      assert_raises(ArgumentError) { OneLogin::RubySaml::Response.new(nil) }
>>>>>>> 178f3473
    end

    it "be able to parse a document which contains ampersands" do
      XMLSecurity::SignedDocument.any_instance.stubs(:digests_match?).returns(true)
      OneLogin::RubySaml::Response.any_instance.stubs(:validate_conditions).returns(true)

      response = OneLogin::RubySaml::Response.new(ampersands_response)
      settings = OneLogin::RubySaml::Settings.new
      settings.idp_cert_fingerprint = 'c51985d947f1be57082025050846eb27f6cab783'
      response.settings = settings
      assert !response.validate!
    end

    it "adapt namespace" do
      response = OneLogin::RubySaml::Response.new(response_document)
      refute_nil response.name_id
      response = OneLogin::RubySaml::Response.new(response_document_2)
      refute_nil response.name_id
      response = OneLogin::RubySaml::Response.new(response_document_3)
      refute_nil response.name_id
    end

    it "default to raw input when a response is not Base64 encoded" do
      decoded  = Base64.decode64(response_document_2)
      response = OneLogin::RubySaml::Response.new(decoded)
      assert response.document
    end

    describe "Assertion" do
      it "only retreive an assertion with an ID that matches the signature's reference URI" do
        response = OneLogin::RubySaml::Response.new(wrapped_response_2)
        response.stubs(:conditions).returns(nil)
        settings = OneLogin::RubySaml::Settings.new
        settings.idp_cert_fingerprint = signature_fingerprint_1
        response.settings = settings
        assert_nil response.name_id
        response.send(:validate_structure)
        assert response.errors.include? "Invalid SAML Response. Not match the saml-schema-protocol-2.0.xsd"
      end
    end

<<<<<<< HEAD
    context "#validate" do
      should "raise when no settings asigned to the response" do
        response = OneLogin::RubySaml::Response.new(response_document)
        assert_raise_with_message(OneLogin::RubySaml::ValidationError, "No settings on SAML Response") do
          response.validate!
        end
      end

      should "raise when response is initialized with blank data" do
        response = OneLogin::RubySaml::Response.new('')
        assert_raise_with_message(OneLogin::RubySaml::ValidationError, "Blank SAML Response") do
          response.validate!
        end
      end

      should "raise when No fingerprint or certificate on settings" do
        response = OneLogin::RubySaml::Response.new(response_document)
        settings2 = OneLogin::RubySaml::Settings.new
        settings2.idp_cert_fingerprint = nil
        settings2.idp_cert = nil
        response.settings = settings2
        assert_raise_with_message(OneLogin::RubySaml::ValidationError, "No fingerprint or certificate on settings") do
          response.validate!
        end
      end

      should "raise when the status is not 'Success', and shows the StatusMessage" do
        response = OneLogin::RubySaml::Response.new(response_statuscode_responder_and_msg)
        response.settings = settings
        assert_raise_with_message(OneLogin::RubySaml::ValidationError, "The status code of the Response was not Success, was Responder -> something_is_wrong") do
          response.validate!
        end
      end

      should "raise when encountering a condition that prevents the document from being valid" do
        response = OneLogin::RubySaml::Response.new(response_document)
        response.settings = settings
        assert_raise_with_message(OneLogin::RubySaml::ValidationError, "Current time is on or after NotOnOrAfter condition") do
          response.validate!
        end
      end

      should "raise when encountering a SAML Response with bad formated" do
        response = OneLogin::RubySaml::Response.new(response_document_2)
        response.settings = settings
        assert_raise(OneLogin::RubySaml::ValidationError) do
=======
    describe "#validate!" do
      it "raise when encountering a condition that prevents the document from being valid" do
        response = OneLogin::RubySaml::Response.new(response_document)
        assert_raises(OneLogin::RubySaml::ValidationError) do
>>>>>>> 178f3473
          response.validate!
        end
      end

      should "raise when the inResponseTo value does not match the Request ID" do
        response = OneLogin::RubySaml::Response.new(valid_signed_response)
        response.settings = settings
        assert_raise_with_message(OneLogin::RubySaml::ValidationError, "The InResponseTo of the Response: _fc4a34b0-7efb-012e-caae-782bcb13bb38, does not match the ID of the AuthNRequest sent by the SP: invalid_request_id") do
          response.validate!(false, 'invalid_request_id')
        end
      end

      should "raise when the assertion contains encrypted attributes" do
        response = OneLogin::RubySaml::Response.new(response_encrypted_attrs)
        response.settings = settings
        assert_raise_with_message(OneLogin::RubySaml::ValidationError, "There is an EncryptedAttribute in the Response and this SP not support them") do
          response.validate!
        end
      end

      should "raise when there is no valid audience" do
        response = OneLogin::RubySaml::Response.new(valid_signed_response)
        response.settings = settings
        response.settings.issuer = 'invalid'
        assert_raise_with_message(OneLogin::RubySaml::ValidationError, "#{response.settings.issuer} is not a valid audience for this Response") do
          response.validate!
        end
      end

      should "raise when the destination od the SAML Response does not match the assertion consumer service url" do
        response = OneLogin::RubySaml::Response.new(valid_signed_response)
        response.settings = settings
        response.settings.assertion_consumer_service_url = 'invalid_acs'
        assert_raise_with_message(OneLogin::RubySaml::ValidationError, "The response was received at #{response.destination} instead of #{response.settings.assertion_consumer_service_url}") do
          response.validate!
        end
      end

      should "raise when  the issuer of the Message does not match the IdP entityId" do
        response = OneLogin::RubySaml::Response.new(response_invalid_issuer_message)
        response.settings = settings
        response.settings.idp_entity_id = 'http://idp.example.com/'
        assert_raise_with_message(OneLogin::RubySaml::ValidationError, "Doesn't match the issuer, expected: <#{response.settings.idp_entity_id}>, but was: <http://invalid.issuer.example.com/>") do
          response.send(:validate_issuer, false)
        end
      end

      should "raise when the issuer of the Assertion does not match the IdP entityId" do
        response = OneLogin::RubySaml::Response.new(response_invalid_issuer_assertion)
        response.settings = settings
        response.settings.idp_entity_id = 'http://idp.example.com/'
        assert_raise_with_message(OneLogin::RubySaml::ValidationError, "Doesn't match the issuer, expected: <#{response.settings.idp_entity_id}>, but was: <http://invalid.issuer.example.com/>") do
          response.send(:validate_issuer, false)
        end
      end

      should "raise when the session has expired" do
        response = OneLogin::RubySaml::Response.new(response_document)
        response.settings = settings
        assert_raise_with_message(OneLogin::RubySaml::ValidationError, "The attributes have expired, based on the SessionNotOnOrAfter of the AttributeStatement of this Response") do
          response.send(:validate_session_expiration, false)
        end
      end

      should "raise when no subject confirmation data" do
        response = OneLogin::RubySaml::Response.new(response_no_subjectconfirmation_data)
        response.settings = settings
        assert_raise_with_message(OneLogin::RubySaml::ValidationError, "A valid SubjectConfirmation was not found on this Response") do
          response.send(:validate_subject_confirmation, false)
        end
      end

    end

    context "#validate_response_state" do
      should "return false when no settings asigned to the response" do
        response = OneLogin::RubySaml::Response.new(response_document)
        assert !response.send(:validate_response_state, true)
        assert response.errors.include? "No settings on SAML Response"
      end

      should "return false when response is initialized with blank data" do
        response = OneLogin::RubySaml::Response.new('')
        assert !response.send(:validate_response_state, true)
        assert response.errors.include? "Blank SAML Response"
      end

      should "return false when No fingerprint or certificate on settings" do
        response = OneLogin::RubySaml::Response.new(response_document)
        settings_wrong = OneLogin::RubySaml::Settings.new
        settings_wrong.idp_cert_fingerprint = nil
        settings_wrong.idp_cert = nil
        response.settings = settings_wrong
        assert !response.send(:validate_response_state, true)
        assert response.errors.include? "No fingerprint or certificate on settings"
      end

      should "return true when correct settings asigned to the response" do
        response = OneLogin::RubySaml::Response.new(response_document)
        response.settings = settings
        assert response.send(:validate_response_state, true)
        assert_empty response.errors
      end

    end

<<<<<<< HEAD
    context "#validate_structure" do
      should "return false when encountering a SAML Response with bad formated" do
=======
    describe "#validate_structure" do
      it "raise when encountering a condition that prevents the document from being valid" do
>>>>>>> 178f3473
        response = OneLogin::RubySaml::Response.new(response_document_2)
        response.send(:validate_structure)
        assert response.errors.include? "Invalid SAML Response. Not match the saml-schema-protocol-2.0.xsd"
      end
    end

    context "#validate_id" do
      should "return false when no ID present in the SAML Response" do
        response = OneLogin::RubySaml::Response.new(response_no_id)
        response.send(:validate_id)
        assert response.errors.include? "Missing ID attribute on SAML Response"
      end
    end

    context "#validate_version" do
      should "return false when no 2.0 Version present in the SAML Response" do
        response = OneLogin::RubySaml::Response.new(response_no_version)
        response.send(:validate_version)
        assert response.errors.include? "Unsupported SAML version"
      end
    end

    context "#validate_num_assertion" do
      should "return false when no 2.0 Version present in the SAML Response" do
        response = OneLogin::RubySaml::Response.new(response_multi_assertion)
        response.send(:validate_num_assertion)
        assert response.errors.include? "SAML Response must contain 1 assertion"
      end
    end

    context "validate_success_status" do
      should "return false when the status if no Status provided" do
        response = OneLogin::RubySaml::Response.new(response_no_status)
        response.send(:validate_success_status, true)
        assert response.errors.include? "The status code of the Response was not Success"
      end

      should "return false when the status if no StatusCode provided" do
        response = OneLogin::RubySaml::Response.new(response_no_statuscode)
        response.send(:validate_success_status, true)
        assert response.errors.include? "The status code of the Response was not Success"
      end

      should "return false when the status is not 'Success'" do
        response = OneLogin::RubySaml::Response.new(response_statuscode_responder)
        response.send(:validate_success_status, true)
        assert response.errors.include? "The status code of the Response was not Success, was Responder"
      end

      should "return false when the status is not 'Success', and shows the StatusMessage" do
        response = OneLogin::RubySaml::Response.new(response_statuscode_responder_and_msg)
        response.send(:validate_success_status, true)
        assert response.errors.include? "The status code of the Response was not Success, was Responder -> something_is_wrong"
      end

      should "return true when the status is 'Success'" do
        response = OneLogin::RubySaml::Response.new(response_document)
        assert response.send(:validate_success_status, true)
        assert_empty response.errors
      end
    end

    context "#validate_conditions" do
      should "return false when encountering a condition that prevents the document from being valid" do
        response = OneLogin::RubySaml::Response.new(response_document)
        response.settings = settings
        assert !response.send(:validate_conditions, true)
        assert /Current time is on or after NotOnOrAfter condition/.match(response.errors[0])
      end

      should "return true when encountering a condition that prevents the document from being valid" do
        response = OneLogin::RubySaml::Response.new(valid_signed_response)
        response.settings = settings
        assert response.send(:validate_conditions, true)
        assert_empty response.errors
      end
    end

    context "#validate_in_response_to" do
      should "return false when the inResponseTo value does not match the Request ID" do
        response = OneLogin::RubySaml::Response.new(valid_signed_response)
        response.settings = settings
        assert !response.send(:validate_in_response_to, 'invalid_request_id', true)
        assert response.errors.include? "The InResponseTo of the Response: _fc4a34b0-7efb-012e-caae-782bcb13bb38, does not match the ID of the AuthNRequest sent by the SP: invalid_request_id"
      end

      should "return true when the inResponseTo value matches the Request ID" do
        response = OneLogin::RubySaml::Response.new(valid_signed_response)
        response.settings = settings
        assert response.send(:validate_in_response_to, '_fc4a34b0-7efb-012e-caae-782bcb13bb38', true)
        assert_empty response.errors
      end      

      should "return true when no Request ID is provided for checking" do
        response = OneLogin::RubySaml::Response.new(valid_signed_response)
        response.settings = settings
        assert response.send(:validate_in_response_to, nil, true)
        assert_empty response.errors
      end
    end

    context "#validate_no_encrypted_attributes" do
      should "return false when the assertion contains encrypted attributes" do
        response = OneLogin::RubySaml::Response.new(response_encrypted_attrs)
        response.settings = settings
        assert !response.send(:validate_no_encrypted_attributes, true)
        assert response.errors.include? "There is an EncryptedAttribute in the Response and this SP not support them"
      end

      should "return true when the assertion does not contain encrypted attributes" do
        response = OneLogin::RubySaml::Response.new(valid_signed_response)
        response.settings = settings
        assert response.send(:validate_no_encrypted_attributes, true)
        assert_empty response.errors
      end
    end

    context "#validate_signed_elements" do
      should "return false when a lot of signed elements (more than 2)" do
        response = OneLogin::RubySaml::Response.new(response_multiple_signed)
        response.settings = settings
        assert !response.send(:validate_signed_elements)
        assert response.errors.include? "Found an unexpected number of Signature Element. SAML Response rejected"
      end

      should "return false when no signed elements" do
        response = OneLogin::RubySaml::Response.new(response_no_signed_elements)
        response.settings = settings
        assert !response.send(:validate_signed_elements)
        assert response.errors.include? "Found an unexpected number of Signature Element. SAML Response rejected"
      end

      should "return false when invalid signed elements" do
        response = OneLogin::RubySaml::Response.new(response_invalid_signed_element)
        response.settings = settings
        assert !response.send(:validate_signed_elements)
        assert response.errors.include? "Found an unexpected Signature Element. SAML Response rejected"
      end

      should "return true when there are the expected signed elements" do
        response = OneLogin::RubySaml::Response.new(valid_signed_response)
        response.settings = settings
        assert response.send(:validate_signed_elements)
        assert_empty response.errors
      end

    end

    context "#validate_audience" do
      should "return false when there is no valid audience" do
        response = OneLogin::RubySaml::Response.new(response_invalid_audience)
        response.settings = settings
        assert !response.send(:validate_audience)
        assert response.errors.include? "#{response.settings.issuer} is not a valid audience for this Response"
      end

      should "return true when the audience is valid" do
        response = OneLogin::RubySaml::Response.new(response_document)
        response.settings = settings
        response.settings.issuer = '{audience}'
        assert response.send(:validate_audience)
        assert_empty response.errors
      end

    end

    context "#validate_destination" do
      should "return false when the destination od the SAML Response does not match the assertion consumer service url" do
        response = OneLogin::RubySaml::Response.new(valid_signed_response)
        response.settings = settings
        response.settings.assertion_consumer_service_url = 'invalid_acs'
        assert !response.send(:validate_destination)
        assert response.errors.include? "The response was received at #{response.destination} instead of #{response.settings.assertion_consumer_service_url}"
      end

      should "return true when the destination od the SAML Response matches the assertion consumer service url" do
        response = OneLogin::RubySaml::Response.new(valid_signed_response)
        response.settings = settings
        assert response.send(:validate_destination)
        assert_empty response.errors
      end

    end

    context "#validate_issuer" do
      should "return false when the issuer of the Message does not match the IdP entityId" do
        response = OneLogin::RubySaml::Response.new(response_invalid_issuer_message)
        response.settings = settings
        response.settings.idp_entity_id = 'http://idp.example.com/'
        assert !response.send(:validate_issuer)
        assert response.errors.include? "Doesn't match the issuer, expected: <#{response.settings.idp_entity_id}>, but was: <http://invalid.issuer.example.com/>"
      end

      should "return false when the issuer of the Assertion does not match the IdP entityId" do
        response = OneLogin::RubySaml::Response.new(response_invalid_issuer_assertion)
        response.settings = settings
        response.settings.idp_entity_id = 'http://idp.example.com/'
        assert !response.send(:validate_issuer)
        assert response.errors.include? "Doesn't match the issuer, expected: <#{response.settings.idp_entity_id}>, but was: <http://invalid.issuer.example.com/>"
      end

      should "return true when the issuer of the Message/Assertion matches the IdP entityId" do
        response = OneLogin::RubySaml::Response.new(valid_signed_response)
        response.settings = settings
        assert response.send(:validate_issuer)

        response.settings.idp_entity_id = 'https://app.onelogin.com/saml2'
        assert response.send(:validate_issuer)        
      end
    end

    context "#validate_subject_confirmation" do
      should "return false when no subject confirmation data" do
        response = OneLogin::RubySaml::Response.new(response_no_subjectconfirmation_data)
        response.settings = settings
        assert !response.send(:validate_subject_confirmation)
        assert response.errors.include? "A valid SubjectConfirmation was not found on this Response"
      end

      should "return false when no valid subject confirmation method" do
        response = OneLogin::RubySaml::Response.new(response_no_subjectconfirmation_method)
        response.settings = settings
        response.send(:validate_subject_confirmation)
        assert !response.send(:validate_subject_confirmation)
        assert response.errors.include? "A valid SubjectConfirmation was not found on this Response"
      end

      should "return false when invalid inresponse" do
        response = OneLogin::RubySaml::Response.new(response_invalid_subjectconfirmation_inresponse)
        response.settings = settings
        assert !response.send(:validate_subject_confirmation)
        assert response.errors.include? "A valid SubjectConfirmation was not found on this Response"
      end

      should "return false when invalid recipient" do
        response = OneLogin::RubySaml::Response.new(response_invalid_subjectconfirmation_recipient)
        response.settings = settings
        assert !response.send(:validate_subject_confirmation)
        assert response.errors.include? "A valid SubjectConfirmation was not found on this Response"
      end

      should "return false when invalid NotBefore" do
        response = OneLogin::RubySaml::Response.new(response_invalid_subjectconfirmation_nb)
        response.settings = settings
        assert !response.send(:validate_subject_confirmation)
        assert response.errors.include? "A valid SubjectConfirmation was not found on this Response"
      end

      should "return false when invalid NotOnOrAfter" do
        response = OneLogin::RubySaml::Response.new(response_invalid_subjectconfirmation_noa)
        response.settings = settings
        assert !response.send(:validate_subject_confirmation)
        assert response.errors.include? "A valid SubjectConfirmation was not found on this Response"
      end

      should "return true when valid subject confirmation" do
        response = OneLogin::RubySaml::Response.new(valid_signed_response)
        response.settings = settings
        response.settings.assertion_consumer_service_url = 'recipient'
        assert response.send(:validate_subject_confirmation)
      end

    end

    context "#validate_session_expiration" do
      should "return false when the session has expired" do
        response = OneLogin::RubySaml::Response.new(response_document)
        response.settings = settings
        assert !response.send(:validate_session_expiration)
        assert response.errors.include? "The attributes have expired, based on the SessionNotOnOrAfter of the AttributeStatement of this Response"
      end

      should "return true when the session has not expired" do
        response = OneLogin::RubySaml::Response.new(valid_signed_response)
        response.settings = settings
        assert response.send(:validate_session_expiration)
      end
    end

    describe "#is_valid?" do
      it "return false when response is initialized with blank data" do
        response = OneLogin::RubySaml::Response.new('')
        assert !response.is_valid?
      end

<<<<<<< HEAD
      should "return false if settings have not been set" do
        response = OneLogin::RubySaml::Response.new(valid_signed_response)
=======
      it "return false if settings have not been set" do
        response = OneLogin::RubySaml::Response.new(response_document)
>>>>>>> 178f3473
        assert !response.is_valid?
        assert response.errors.include? "No settings on SAML Response"
      end

<<<<<<< HEAD
      should "return true when the response is initialized with valid data" do
        response = OneLogin::RubySaml::Response.new(valid_signed_response)
=======
      it "return true when the response is initialized with valid data" do
        response = OneLogin::RubySaml::Response.new(response_document_4)
>>>>>>> 178f3473
        response.stubs(:conditions).returns(nil)
        response.stubs(:validate_subject_confirmation).returns(true)
        assert !response.is_valid?
        assert response.errors.include? "No settings on SAML Response"
        settings = OneLogin::RubySaml::Settings.new
        assert !response.is_valid?
        assert response.errors.include? "No settings on SAML Response"       
        response.settings = settings
        assert !response.is_valid?
        assert response.errors.include? "No fingerprint or certificate on settings"
        settings.idp_cert_fingerprint = ruby_saml_cert_fingerprint
        assert response.is_valid?
      end

<<<<<<< HEAD
      should "should be idempotent when the response is initialized with invalid data" do
        response = OneLogin::RubySaml::Response.new(valid_signed_response)
=======
      it "should be idempotent when the response is initialized with invalid data" do
        response = OneLogin::RubySaml::Response.new(response_document_4)
>>>>>>> 178f3473
        response.stubs(:conditions).returns(nil)
        response.stubs(:validate_subject_confirmation).returns(true)
        settings = OneLogin::RubySaml::Settings.new
        response.settings = settings
        assert !response.is_valid?
        assert response.errors.include? "No fingerprint or certificate on settings"
        assert !response.is_valid?
        assert response.errors.include? "No fingerprint or certificate on settings"
      end

<<<<<<< HEAD
      should "should be idempotent when the response is initialized with valid data" do
        response = OneLogin::RubySaml::Response.new(valid_signed_response)
=======
      it "should be idempotent when the response is initialized with valid data" do
        response = OneLogin::RubySaml::Response.new(response_document_4)
>>>>>>> 178f3473
        response.stubs(:conditions).returns(nil)
        response.stubs(:validate_subject_confirmation).returns(true)
        settings = OneLogin::RubySaml::Settings.new
        response.settings = settings
        settings.idp_cert_fingerprint = ruby_saml_cert_fingerprint
        assert response.is_valid?
        assert response.is_valid?
      end

<<<<<<< HEAD
      should "return true when using certificate instead of fingerprint" do
        response = OneLogin::RubySaml::Response.new(valid_signed_response)
=======
      it "return true when using certificate instead of fingerprint" do
        response = OneLogin::RubySaml::Response.new(response_document_4)
>>>>>>> 178f3473
        response.stubs(:conditions).returns(nil)
        response.stubs(:validate_subject_confirmation).returns(true)
        settings = OneLogin::RubySaml::Settings.new
        response.settings = settings
        settings.idp_cert = ruby_saml_cert_text
        assert response.is_valid?
      end

      it "not allow signature wrapping attack" do
        response = OneLogin::RubySaml::Response.new(response_document_4)
        response.stubs(:conditions).returns(nil)
        response.stubs(:validate_subject_confirmation).returns(true)
        settings = OneLogin::RubySaml::Settings.new
        settings.idp_cert_fingerprint = signature_fingerprint_1
        response.settings = settings
        assert !response.is_valid?
        assert response.name_id == "test@onelogin.com"
      end

      it "support dynamic namespace resolution on signature elements" do
        response = OneLogin::RubySaml::Response.new(fixture("no_signature_ns.xml"))
        response.stubs(:conditions).returns(nil)
        response.stubs(:validate_subject_confirmation).returns(true)
        settings = OneLogin::RubySaml::Settings.new
        response.settings = settings
        settings.idp_cert_fingerprint = "28:74:9B:E8:1F:E8:10:9C:A8:7C:A9:C3:E3:C5:01:6C:92:1C:B4:BA"
        XMLSecurity::SignedDocument.any_instance.expects(:validate_signature).returns(true)
        assert response.validate!
      end

      it "validate ADFS assertions" do
        response = OneLogin::RubySaml::Response.new(fixture(:adfs_response_sha256))
        response.stubs(:conditions).returns(nil)
        response.stubs(:validate_subject_confirmation).returns(true)
        settings = OneLogin::RubySaml::Settings.new
        settings.idp_cert_fingerprint = "28:74:9B:E8:1F:E8:10:9C:A8:7C:A9:C3:E3:C5:01:6C:92:1C:B4:BA"
        response.settings = settings
        assert response.validate!
      end

<<<<<<< HEAD
=======
      it "validate the digest" do
        response = OneLogin::RubySaml::Response.new(r1_response_document_6)
        response.stubs(:conditions).returns(nil)
        settings = OneLogin::RubySaml::Settings.new
        settings.idp_cert = Base64.decode64(r1_signature_2)
        response.settings = settings
        assert response.validate!
      end

      it "validate SAML 2.0 XML structure" do
        resp_xml = Base64.decode64(response_document_4).gsub(/emailAddress/,'test')
        response = OneLogin::RubySaml::Response.new(Base64.encode64(resp_xml))
        response.stubs(:conditions).returns(nil)
        settings = OneLogin::RubySaml::Settings.new
        settings.idp_cert_fingerprint = signature_fingerprint_1
        response.settings = settings
        assert_raises(OneLogin::RubySaml::ValidationError, 'Digest mismatch'){ response.validate! }
      end
>>>>>>> 178f3473
    end

    describe "#name_id" do
      it "extract the value of the name id element" do
        response = OneLogin::RubySaml::Response.new(response_document)
        assert_equal "support@onelogin.com", response.name_id

        response = OneLogin::RubySaml::Response.new(response_document_3)
        assert_equal "someone@example.com", response.name_id
      end

      it "be extractable from an OpenSAML response" do
        response = OneLogin::RubySaml::Response.new(fixture(:open_saml))
        assert_equal "someone@example.org", response.name_id
      end

      it "be extractable from a Simple SAML PHP response" do
        response = OneLogin::RubySaml::Response.new(fixture(:simple_saml_php))
        assert_equal "someone@example.com", response.name_id
      end
    end

<<<<<<< HEAD
    context "#sessionindex" do
      should "extract the value of the sessionindex element" do
        response = OneLogin::RubySaml::Response.new(fixture(:simple_saml_php))
        assert_equal "_51be37965feb5579d803141076936dc2e9d1d98ebf", response.sessionindex
      end
    end

    context "#get_fingerprint" do
      should "get the fingerprint value when cert and fingerprint in settings are nil" do
        response = OneLogin::RubySaml::Response.new(response_document)
        response.settings = settings
        response.settings.idp_cert_fingerprint = nil
        response.settings.idp_cert = nil
        fingerprint = response.send(:get_fingerprint)
        assert_nil fingerprint
      end

      should "get the fingerprint value when there is a cert at the settings" do
        response = OneLogin::RubySaml::Response.new(response_document)
        response.settings = settings
        response.settings.idp_cert_fingerprint = nil
        response.settings.idp_cert = ruby_saml_cert_text
        fingerprint = response.send(:get_fingerprint)
        assert fingerprint == ruby_saml_cert_fingerprint
      end

      should "get the fingerprint value when there is a fingerprint at the settings" do
        response = OneLogin::RubySaml::Response.new(response_document)
        response.settings = settings
        response.settings.idp_cert_fingerprint = ruby_saml_cert_fingerprint
        response.settings.idp_cert = nil
        fingerprint = response.send(:get_fingerprint)
        assert fingerprint == ruby_saml_cert_fingerprint
      end

      should "get the fingerprint value when there are cert and fingerprint at the settings" do
        response = OneLogin::RubySaml::Response.new(response_document)
        response.settings = settings
        response.settings.idp_cert_fingerprint = ruby_saml_cert_fingerprint
        response.settings.idp_cert = ruby_saml_cert_text
        fingerprint = response.send(:get_fingerprint)
        assert fingerprint == ruby_saml_cert_fingerprint
      end
    end

    context "#check_conditions" do
      should "check time conditions" do
=======
    describe "#check_conditions" do
      it "check time conditions" do
>>>>>>> 178f3473
        response = OneLogin::RubySaml::Response.new(response_document)
        assert !response.send(:validate_conditions, true)
        response = OneLogin::RubySaml::Response.new(response_document_6)
        assert response.send(:validate_conditions, true)
        time     = Time.parse("2011-06-14T18:25:01.516Z")
        Time.stubs(:now).returns(time)
        response = OneLogin::RubySaml::Response.new(response_document_5)
        assert response.send(:validate_conditions, true)
      end

      it "optionally allow for clock drift" do
        # The NotBefore condition in the document is 2011-06-14T18:21:01.516Z
        Time.stubs(:now).returns(Time.parse("2011-06-14T18:21:01Z"))
        response = OneLogin::RubySaml::Response.new(response_document_5, :allowed_clock_drift => 0.515)
        assert !response.send(:validate_conditions, true)

        Time.stubs(:now).returns(Time.parse("2011-06-14T18:21:01Z"))
        response = OneLogin::RubySaml::Response.new(response_document_5, :allowed_clock_drift => 0.516)
        assert response.send(:validate_conditions, true)
      end
    end

    describe "#attributes" do
      it "extract the first attribute in a hash accessed via its symbol" do
        response = OneLogin::RubySaml::Response.new(response_document)
        assert_equal "demo", response.attributes[:uid]
      end

      it "extract the first attribute in a hash accessed via its name" do
        response = OneLogin::RubySaml::Response.new(response_document)
        assert_equal "demo", response.attributes["uid"]
      end

      it "extract all attributes" do
        response = OneLogin::RubySaml::Response.new(response_document)
        assert_equal "demo", response.attributes[:uid]
        assert_equal "value", response.attributes[:another_value]
      end

      it "work for implicit namespaces" do
        response = OneLogin::RubySaml::Response.new(response_document_3)
        assert_equal "someone@example.com", response.attributes["http://schemas.xmlsoap.org/ws/2005/05/identity/claims/emailaddress"]
      end

      it "not raise errors about nil/empty attributes for EncryptedAttributes" do
        response = OneLogin::RubySaml::Response.new(response_document_7)
        assert_equal 'Demo', response.attributes["first_name"]
      end

      it "not raise on responses without attributes" do
        response = OneLogin::RubySaml::Response.new(response_document_4)
        assert_equal OneLogin::RubySaml::Attributes.new, response.attributes
      end

      describe "#multiple values" do
        it "extract single value as string" do
          response = OneLogin::RubySaml::Response.new(fixture(:response_with_multiple_attribute_values))
          assert_equal "demo", response.attributes[:uid]
        end

        it "extract single value as string in compatibility mode off" do
          response = OneLogin::RubySaml::Response.new(fixture(:response_with_multiple_attribute_values))
          OneLogin::RubySaml::Attributes.single_value_compatibility = false
          assert_equal ["demo"], response.attributes[:uid]
          # classes are not reloaded between tests so restore default
          OneLogin::RubySaml::Attributes.single_value_compatibility = true
        end

        it "extract first of multiple values as string for b/w compatibility" do
          response = OneLogin::RubySaml::Response.new(fixture(:response_with_multiple_attribute_values))
          assert_equal 'value1', response.attributes[:another_value]
        end

        it "extract first of multiple values as string for b/w compatibility in compatibility mode off" do
          response = OneLogin::RubySaml::Response.new(fixture(:response_with_multiple_attribute_values))
          OneLogin::RubySaml::Attributes.single_value_compatibility = false
          assert_equal ['value1', 'value2'], response.attributes[:another_value]
          OneLogin::RubySaml::Attributes.single_value_compatibility = true
        end

        it "return array with all attributes when asked in XML order" do
          response = OneLogin::RubySaml::Response.new(fixture(:response_with_multiple_attribute_values))
          assert_equal ['value1', 'value2'], response.attributes.multi(:another_value)
        end

        it "return array with all attributes when asked in XML order in compatibility mode off" do
          response = OneLogin::RubySaml::Response.new(fixture(:response_with_multiple_attribute_values))
          OneLogin::RubySaml::Attributes.single_value_compatibility = false
          assert_equal ['value1', 'value2'], response.attributes.multi(:another_value)
          OneLogin::RubySaml::Attributes.single_value_compatibility = true
        end

        it "return first of multiple values when multiple Attribute tags in XML" do
          response = OneLogin::RubySaml::Response.new(fixture(:response_with_multiple_attribute_values))
          assert_equal 'role1', response.attributes[:role]
        end

        it "return first of multiple values when multiple Attribute tags in XML in compatibility mode off" do
          response = OneLogin::RubySaml::Response.new(fixture(:response_with_multiple_attribute_values))
          OneLogin::RubySaml::Attributes.single_value_compatibility = false
          assert_equal ['role1', 'role2', 'role3'], response.attributes[:role]
          OneLogin::RubySaml::Attributes.single_value_compatibility = true
        end

        it "return all of multiple values in reverse order when multiple Attribute tags in XML" do
          response = OneLogin::RubySaml::Response.new(fixture(:response_with_multiple_attribute_values))
          assert_equal ['role1', 'role2', 'role3'], response.attributes.multi(:role)
        end

        it "return all of multiple values in reverse order when multiple Attribute tags in XML in compatibility mode off" do
          response = OneLogin::RubySaml::Response.new(fixture(:response_with_multiple_attribute_values))
          OneLogin::RubySaml::Attributes.single_value_compatibility = false
          assert_equal ['role1', 'role2', 'role3'], response.attributes.multi(:role)
          OneLogin::RubySaml::Attributes.single_value_compatibility = true
        end

        it "return nil value correctly" do
          response = OneLogin::RubySaml::Response.new(fixture(:response_with_multiple_attribute_values))
          assert_nil response.attributes[:attribute_with_nil_value]
        end

        it "return nil value correctly when not in compatibility mode off" do
          response = OneLogin::RubySaml::Response.new(fixture(:response_with_multiple_attribute_values))
          OneLogin::RubySaml::Attributes.single_value_compatibility = false
          assert_equal [nil], response.attributes[:attribute_with_nil_value]
          OneLogin::RubySaml::Attributes.single_value_compatibility = true
        end

        it "return multiple values including nil and empty string" do
          response = OneLogin::RubySaml::Response.new(fixture(:response_with_multiple_attribute_values))
          assert_equal ["", "valuePresent", nil, nil], response.attributes.multi(:attribute_with_nils_and_empty_strings)
        end

        it "return multiple values from [] when not in compatibility mode off" do
          response = OneLogin::RubySaml::Response.new(fixture(:response_with_multiple_attribute_values))
          OneLogin::RubySaml::Attributes.single_value_compatibility = false
          assert_equal ["", "valuePresent", nil, nil], response.attributes[:attribute_with_nils_and_empty_strings]
          OneLogin::RubySaml::Attributes.single_value_compatibility = true
        end

        it "check what happens when trying retrieve attribute that does not exists" do
          response = OneLogin::RubySaml::Response.new(fixture(:response_with_multiple_attribute_values))
          assert_equal nil, response.attributes[:attribute_not_exists]
          assert_equal nil, response.attributes.single(:attribute_not_exists)
          assert_equal nil, response.attributes.multi(:attribute_not_exists)

          OneLogin::RubySaml::Attributes.single_value_compatibility = false
          assert_equal nil, response.attributes[:attribute_not_exists]
          assert_equal nil, response.attributes.single(:attribute_not_exists)
          assert_equal nil, response.attributes.multi(:attribute_not_exists)
          OneLogin::RubySaml::Attributes.single_value_compatibility = true
        end

      end
    end

    describe "#session_expires_at" do
      it "extract the value of the SessionNotOnOrAfter attribute" do
        response = OneLogin::RubySaml::Response.new(response_document)
        assert response.session_expires_at.is_a?(Time)

        response = OneLogin::RubySaml::Response.new(response_document_2)
        assert_nil response.session_expires_at
      end
    end

    describe "#issuer" do
      it "return the issuer inside the response assertion" do
        response = OneLogin::RubySaml::Response.new(response_document)
        assert_equal "https://app.onelogin.com/saml/metadata/13590", response.issuers[0]
      end

      it "return the issuer inside the response" do
        response = OneLogin::RubySaml::Response.new(response_document_2)
        assert_equal "wibble", response.issuers[0]
      end
    end

    describe "#success" do
      it "find a status code that says success" do
        response = OneLogin::RubySaml::Response.new(response_document)
        response.success?
      end
    end

<<<<<<< HEAD
    context '#xpath_first_from_signed_assertion' do
      should 'not allow arbitrary code execution' do
=======
    describe '#xpath_first_from_signed_assertion' do
      it 'not allow arbitrary code execution' do
>>>>>>> 178f3473
        malicious_response_document = fixture('response_eval', false)
        response = OneLogin::RubySaml::Response.new(malicious_response_document)
        response.send(:xpath_first_from_signed_assertion)
        assert_equal($evalled, nil)
      end
    end
  end
end<|MERGE_RESOLUTION|>--- conflicted
+++ resolved
@@ -2,17 +2,9 @@
 
 class RubySamlTest < Minitest::Test
 
-<<<<<<< HEAD
-  context "Response" do
-    should "raise an exception when response is initialized with nil" do
-      assert_raise_with_message(ArgumentError, "Response cannot be nil") do
-        OneLogin::RubySaml::Response.new(nil)
-      end
-=======
   describe "Response" do
     it "raise an exception when response is initialized with nil" do
       assert_raises(ArgumentError) { OneLogin::RubySaml::Response.new(nil) }
->>>>>>> 178f3473
     end
 
     it "be able to parse a document which contains ampersands" do
@@ -40,875 +32,833 @@
       response = OneLogin::RubySaml::Response.new(decoded)
       assert response.document
     end
-
-    describe "Assertion" do
-      it "only retreive an assertion with an ID that matches the signature's reference URI" do
-        response = OneLogin::RubySaml::Response.new(wrapped_response_2)
-        response.stubs(:conditions).returns(nil)
-        settings = OneLogin::RubySaml::Settings.new
-        settings.idp_cert_fingerprint = signature_fingerprint_1
-        response.settings = settings
-        assert_nil response.name_id
-        response.send(:validate_structure)
-        assert response.errors.include? "Invalid SAML Response. Not match the saml-schema-protocol-2.0.xsd"
-      end
-    end
-
-<<<<<<< HEAD
-    context "#validate" do
-      should "raise when no settings asigned to the response" do
-        response = OneLogin::RubySaml::Response.new(response_document)
-        assert_raise_with_message(OneLogin::RubySaml::ValidationError, "No settings on SAML Response") do
-          response.validate!
-        end
-      end
-
-      should "raise when response is initialized with blank data" do
-        response = OneLogin::RubySaml::Response.new('')
-        assert_raise_with_message(OneLogin::RubySaml::ValidationError, "Blank SAML Response") do
-          response.validate!
-        end
-      end
-
-      should "raise when No fingerprint or certificate on settings" do
-        response = OneLogin::RubySaml::Response.new(response_document)
-        settings2 = OneLogin::RubySaml::Settings.new
-        settings2.idp_cert_fingerprint = nil
-        settings2.idp_cert = nil
-        response.settings = settings2
-        assert_raise_with_message(OneLogin::RubySaml::ValidationError, "No fingerprint or certificate on settings") do
-          response.validate!
-        end
-      end
-
-      should "raise when the status is not 'Success', and shows the StatusMessage" do
-        response = OneLogin::RubySaml::Response.new(response_statuscode_responder_and_msg)
-        response.settings = settings
-        assert_raise_with_message(OneLogin::RubySaml::ValidationError, "The status code of the Response was not Success, was Responder -> something_is_wrong") do
-          response.validate!
-        end
-      end
-
-      should "raise when encountering a condition that prevents the document from being valid" do
-        response = OneLogin::RubySaml::Response.new(response_document)
-        response.settings = settings
-        assert_raise_with_message(OneLogin::RubySaml::ValidationError, "Current time is on or after NotOnOrAfter condition") do
-          response.validate!
-        end
-      end
-
-      should "raise when encountering a SAML Response with bad formated" do
-        response = OneLogin::RubySaml::Response.new(response_document_2)
-        response.settings = settings
-        assert_raise(OneLogin::RubySaml::ValidationError) do
-=======
-    describe "#validate!" do
-      it "raise when encountering a condition that prevents the document from being valid" do
-        response = OneLogin::RubySaml::Response.new(response_document)
-        assert_raises(OneLogin::RubySaml::ValidationError) do
->>>>>>> 178f3473
-          response.validate!
-        end
-      end
-
-      should "raise when the inResponseTo value does not match the Request ID" do
-        response = OneLogin::RubySaml::Response.new(valid_signed_response)
-        response.settings = settings
-        assert_raise_with_message(OneLogin::RubySaml::ValidationError, "The InResponseTo of the Response: _fc4a34b0-7efb-012e-caae-782bcb13bb38, does not match the ID of the AuthNRequest sent by the SP: invalid_request_id") do
-          response.validate!(false, 'invalid_request_id')
-        end
-      end
-
-      should "raise when the assertion contains encrypted attributes" do
-        response = OneLogin::RubySaml::Response.new(response_encrypted_attrs)
-        response.settings = settings
-        assert_raise_with_message(OneLogin::RubySaml::ValidationError, "There is an EncryptedAttribute in the Response and this SP not support them") do
-          response.validate!
-        end
-      end
-
-      should "raise when there is no valid audience" do
-        response = OneLogin::RubySaml::Response.new(valid_signed_response)
-        response.settings = settings
-        response.settings.issuer = 'invalid'
-        assert_raise_with_message(OneLogin::RubySaml::ValidationError, "#{response.settings.issuer} is not a valid audience for this Response") do
-          response.validate!
-        end
-      end
-
-      should "raise when the destination od the SAML Response does not match the assertion consumer service url" do
-        response = OneLogin::RubySaml::Response.new(valid_signed_response)
-        response.settings = settings
-        response.settings.assertion_consumer_service_url = 'invalid_acs'
-        assert_raise_with_message(OneLogin::RubySaml::ValidationError, "The response was received at #{response.destination} instead of #{response.settings.assertion_consumer_service_url}") do
-          response.validate!
-        end
-      end
-
-      should "raise when  the issuer of the Message does not match the IdP entityId" do
-        response = OneLogin::RubySaml::Response.new(response_invalid_issuer_message)
-        response.settings = settings
-        response.settings.idp_entity_id = 'http://idp.example.com/'
-        assert_raise_with_message(OneLogin::RubySaml::ValidationError, "Doesn't match the issuer, expected: <#{response.settings.idp_entity_id}>, but was: <http://invalid.issuer.example.com/>") do
-          response.send(:validate_issuer, false)
-        end
-      end
-
-      should "raise when the issuer of the Assertion does not match the IdP entityId" do
-        response = OneLogin::RubySaml::Response.new(response_invalid_issuer_assertion)
-        response.settings = settings
-        response.settings.idp_entity_id = 'http://idp.example.com/'
-        assert_raise_with_message(OneLogin::RubySaml::ValidationError, "Doesn't match the issuer, expected: <#{response.settings.idp_entity_id}>, but was: <http://invalid.issuer.example.com/>") do
-          response.send(:validate_issuer, false)
-        end
-      end
-
-      should "raise when the session has expired" do
-        response = OneLogin::RubySaml::Response.new(response_document)
-        response.settings = settings
-        assert_raise_with_message(OneLogin::RubySaml::ValidationError, "The attributes have expired, based on the SessionNotOnOrAfter of the AttributeStatement of this Response") do
-          response.send(:validate_session_expiration, false)
-        end
-      end
-
-      should "raise when no subject confirmation data" do
-        response = OneLogin::RubySaml::Response.new(response_no_subjectconfirmation_data)
-        response.settings = settings
-        assert_raise_with_message(OneLogin::RubySaml::ValidationError, "A valid SubjectConfirmation was not found on this Response") do
-          response.send(:validate_subject_confirmation, false)
-        end
-      end
-
-    end
-
-    context "#validate_response_state" do
-      should "return false when no settings asigned to the response" do
-        response = OneLogin::RubySaml::Response.new(response_document)
-        assert !response.send(:validate_response_state, true)
-        assert response.errors.include? "No settings on SAML Response"
-      end
-
-      should "return false when response is initialized with blank data" do
-        response = OneLogin::RubySaml::Response.new('')
-        assert !response.send(:validate_response_state, true)
-        assert response.errors.include? "Blank SAML Response"
-      end
-
-      should "return false when No fingerprint or certificate on settings" do
-        response = OneLogin::RubySaml::Response.new(response_document)
-        settings_wrong = OneLogin::RubySaml::Settings.new
-        settings_wrong.idp_cert_fingerprint = nil
-        settings_wrong.idp_cert = nil
-        response.settings = settings_wrong
-        assert !response.send(:validate_response_state, true)
-        assert response.errors.include? "No fingerprint or certificate on settings"
-      end
-
-      should "return true when correct settings asigned to the response" do
-        response = OneLogin::RubySaml::Response.new(response_document)
-        response.settings = settings
-        assert response.send(:validate_response_state, true)
-        assert_empty response.errors
-      end
-
-    end
-
-<<<<<<< HEAD
-    context "#validate_structure" do
-      should "return false when encountering a SAML Response with bad formated" do
-=======
-    describe "#validate_structure" do
-      it "raise when encountering a condition that prevents the document from being valid" do
->>>>>>> 178f3473
-        response = OneLogin::RubySaml::Response.new(response_document_2)
-        response.send(:validate_structure)
-        assert response.errors.include? "Invalid SAML Response. Not match the saml-schema-protocol-2.0.xsd"
-      end
-    end
-
-    context "#validate_id" do
-      should "return false when no ID present in the SAML Response" do
-        response = OneLogin::RubySaml::Response.new(response_no_id)
-        response.send(:validate_id)
-        assert response.errors.include? "Missing ID attribute on SAML Response"
-      end
-    end
-
-    context "#validate_version" do
-      should "return false when no 2.0 Version present in the SAML Response" do
-        response = OneLogin::RubySaml::Response.new(response_no_version)
-        response.send(:validate_version)
-        assert response.errors.include? "Unsupported SAML version"
-      end
-    end
-
-    context "#validate_num_assertion" do
-      should "return false when no 2.0 Version present in the SAML Response" do
-        response = OneLogin::RubySaml::Response.new(response_multi_assertion)
-        response.send(:validate_num_assertion)
-        assert response.errors.include? "SAML Response must contain 1 assertion"
-      end
-    end
-
-    context "validate_success_status" do
-      should "return false when the status if no Status provided" do
-        response = OneLogin::RubySaml::Response.new(response_no_status)
-        response.send(:validate_success_status, true)
-        assert response.errors.include? "The status code of the Response was not Success"
-      end
-
-      should "return false when the status if no StatusCode provided" do
-        response = OneLogin::RubySaml::Response.new(response_no_statuscode)
-        response.send(:validate_success_status, true)
-        assert response.errors.include? "The status code of the Response was not Success"
-      end
-
-      should "return false when the status is not 'Success'" do
-        response = OneLogin::RubySaml::Response.new(response_statuscode_responder)
-        response.send(:validate_success_status, true)
-        assert response.errors.include? "The status code of the Response was not Success, was Responder"
-      end
-
-      should "return false when the status is not 'Success', and shows the StatusMessage" do
-        response = OneLogin::RubySaml::Response.new(response_statuscode_responder_and_msg)
-        response.send(:validate_success_status, true)
-        assert response.errors.include? "The status code of the Response was not Success, was Responder -> something_is_wrong"
-      end
-
-      should "return true when the status is 'Success'" do
-        response = OneLogin::RubySaml::Response.new(response_document)
-        assert response.send(:validate_success_status, true)
-        assert_empty response.errors
-      end
-    end
-
-    context "#validate_conditions" do
-      should "return false when encountering a condition that prevents the document from being valid" do
-        response = OneLogin::RubySaml::Response.new(response_document)
-        response.settings = settings
-        assert !response.send(:validate_conditions, true)
-        assert /Current time is on or after NotOnOrAfter condition/.match(response.errors[0])
-      end
-
-      should "return true when encountering a condition that prevents the document from being valid" do
-        response = OneLogin::RubySaml::Response.new(valid_signed_response)
-        response.settings = settings
-        assert response.send(:validate_conditions, true)
-        assert_empty response.errors
-      end
-    end
-
-    context "#validate_in_response_to" do
-      should "return false when the inResponseTo value does not match the Request ID" do
-        response = OneLogin::RubySaml::Response.new(valid_signed_response)
-        response.settings = settings
-        assert !response.send(:validate_in_response_to, 'invalid_request_id', true)
-        assert response.errors.include? "The InResponseTo of the Response: _fc4a34b0-7efb-012e-caae-782bcb13bb38, does not match the ID of the AuthNRequest sent by the SP: invalid_request_id"
-      end
-
-      should "return true when the inResponseTo value matches the Request ID" do
-        response = OneLogin::RubySaml::Response.new(valid_signed_response)
-        response.settings = settings
-        assert response.send(:validate_in_response_to, '_fc4a34b0-7efb-012e-caae-782bcb13bb38', true)
-        assert_empty response.errors
-      end      
-
-      should "return true when no Request ID is provided for checking" do
-        response = OneLogin::RubySaml::Response.new(valid_signed_response)
-        response.settings = settings
-        assert response.send(:validate_in_response_to, nil, true)
-        assert_empty response.errors
-      end
-    end
-
-    context "#validate_no_encrypted_attributes" do
-      should "return false when the assertion contains encrypted attributes" do
-        response = OneLogin::RubySaml::Response.new(response_encrypted_attrs)
-        response.settings = settings
-        assert !response.send(:validate_no_encrypted_attributes, true)
-        assert response.errors.include? "There is an EncryptedAttribute in the Response and this SP not support them"
-      end
-
-      should "return true when the assertion does not contain encrypted attributes" do
-        response = OneLogin::RubySaml::Response.new(valid_signed_response)
-        response.settings = settings
-        assert response.send(:validate_no_encrypted_attributes, true)
-        assert_empty response.errors
-      end
-    end
-
-    context "#validate_signed_elements" do
-      should "return false when a lot of signed elements (more than 2)" do
-        response = OneLogin::RubySaml::Response.new(response_multiple_signed)
-        response.settings = settings
-        assert !response.send(:validate_signed_elements)
-        assert response.errors.include? "Found an unexpected number of Signature Element. SAML Response rejected"
-      end
-
-      should "return false when no signed elements" do
-        response = OneLogin::RubySaml::Response.new(response_no_signed_elements)
-        response.settings = settings
-        assert !response.send(:validate_signed_elements)
-        assert response.errors.include? "Found an unexpected number of Signature Element. SAML Response rejected"
-      end
-
-      should "return false when invalid signed elements" do
-        response = OneLogin::RubySaml::Response.new(response_invalid_signed_element)
-        response.settings = settings
-        assert !response.send(:validate_signed_elements)
-        assert response.errors.include? "Found an unexpected Signature Element. SAML Response rejected"
-      end
-
-      should "return true when there are the expected signed elements" do
-        response = OneLogin::RubySaml::Response.new(valid_signed_response)
-        response.settings = settings
-        assert response.send(:validate_signed_elements)
-        assert_empty response.errors
-      end
-
-    end
-
-    context "#validate_audience" do
-      should "return false when there is no valid audience" do
-        response = OneLogin::RubySaml::Response.new(response_invalid_audience)
-        response.settings = settings
-        assert !response.send(:validate_audience)
-        assert response.errors.include? "#{response.settings.issuer} is not a valid audience for this Response"
-      end
-
-      should "return true when the audience is valid" do
-        response = OneLogin::RubySaml::Response.new(response_document)
-        response.settings = settings
-        response.settings.issuer = '{audience}'
-        assert response.send(:validate_audience)
-        assert_empty response.errors
-      end
-
-    end
-
-    context "#validate_destination" do
-      should "return false when the destination od the SAML Response does not match the assertion consumer service url" do
-        response = OneLogin::RubySaml::Response.new(valid_signed_response)
-        response.settings = settings
-        response.settings.assertion_consumer_service_url = 'invalid_acs'
-        assert !response.send(:validate_destination)
-        assert response.errors.include? "The response was received at #{response.destination} instead of #{response.settings.assertion_consumer_service_url}"
-      end
-
-      should "return true when the destination od the SAML Response matches the assertion consumer service url" do
-        response = OneLogin::RubySaml::Response.new(valid_signed_response)
-        response.settings = settings
-        assert response.send(:validate_destination)
-        assert_empty response.errors
-      end
-
-    end
-
-    context "#validate_issuer" do
-      should "return false when the issuer of the Message does not match the IdP entityId" do
-        response = OneLogin::RubySaml::Response.new(response_invalid_issuer_message)
-        response.settings = settings
-        response.settings.idp_entity_id = 'http://idp.example.com/'
-        assert !response.send(:validate_issuer)
-        assert response.errors.include? "Doesn't match the issuer, expected: <#{response.settings.idp_entity_id}>, but was: <http://invalid.issuer.example.com/>"
-      end
-
-      should "return false when the issuer of the Assertion does not match the IdP entityId" do
-        response = OneLogin::RubySaml::Response.new(response_invalid_issuer_assertion)
-        response.settings = settings
-        response.settings.idp_entity_id = 'http://idp.example.com/'
-        assert !response.send(:validate_issuer)
-        assert response.errors.include? "Doesn't match the issuer, expected: <#{response.settings.idp_entity_id}>, but was: <http://invalid.issuer.example.com/>"
-      end
-
-      should "return true when the issuer of the Message/Assertion matches the IdP entityId" do
-        response = OneLogin::RubySaml::Response.new(valid_signed_response)
-        response.settings = settings
-        assert response.send(:validate_issuer)
-
-        response.settings.idp_entity_id = 'https://app.onelogin.com/saml2'
-        assert response.send(:validate_issuer)        
-      end
-    end
-
-    context "#validate_subject_confirmation" do
-      should "return false when no subject confirmation data" do
-        response = OneLogin::RubySaml::Response.new(response_no_subjectconfirmation_data)
-        response.settings = settings
-        assert !response.send(:validate_subject_confirmation)
-        assert response.errors.include? "A valid SubjectConfirmation was not found on this Response"
-      end
-
-      should "return false when no valid subject confirmation method" do
-        response = OneLogin::RubySaml::Response.new(response_no_subjectconfirmation_method)
-        response.settings = settings
-        response.send(:validate_subject_confirmation)
-        assert !response.send(:validate_subject_confirmation)
-        assert response.errors.include? "A valid SubjectConfirmation was not found on this Response"
-      end
-
-      should "return false when invalid inresponse" do
-        response = OneLogin::RubySaml::Response.new(response_invalid_subjectconfirmation_inresponse)
-        response.settings = settings
-        assert !response.send(:validate_subject_confirmation)
-        assert response.errors.include? "A valid SubjectConfirmation was not found on this Response"
-      end
-
-      should "return false when invalid recipient" do
-        response = OneLogin::RubySaml::Response.new(response_invalid_subjectconfirmation_recipient)
-        response.settings = settings
-        assert !response.send(:validate_subject_confirmation)
-        assert response.errors.include? "A valid SubjectConfirmation was not found on this Response"
-      end
-
-      should "return false when invalid NotBefore" do
-        response = OneLogin::RubySaml::Response.new(response_invalid_subjectconfirmation_nb)
-        response.settings = settings
-        assert !response.send(:validate_subject_confirmation)
-        assert response.errors.include? "A valid SubjectConfirmation was not found on this Response"
-      end
-
-      should "return false when invalid NotOnOrAfter" do
-        response = OneLogin::RubySaml::Response.new(response_invalid_subjectconfirmation_noa)
-        response.settings = settings
-        assert !response.send(:validate_subject_confirmation)
-        assert response.errors.include? "A valid SubjectConfirmation was not found on this Response"
-      end
-
-      should "return true when valid subject confirmation" do
-        response = OneLogin::RubySaml::Response.new(valid_signed_response)
-        response.settings = settings
-        response.settings.assertion_consumer_service_url = 'recipient'
-        assert response.send(:validate_subject_confirmation)
-      end
-
-    end
-
-    context "#validate_session_expiration" do
-      should "return false when the session has expired" do
-        response = OneLogin::RubySaml::Response.new(response_document)
-        response.settings = settings
-        assert !response.send(:validate_session_expiration)
-        assert response.errors.include? "The attributes have expired, based on the SessionNotOnOrAfter of the AttributeStatement of this Response"
-      end
-
-      should "return true when the session has not expired" do
-        response = OneLogin::RubySaml::Response.new(valid_signed_response)
-        response.settings = settings
-        assert response.send(:validate_session_expiration)
-      end
-    end
-
-    describe "#is_valid?" do
-      it "return false when response is initialized with blank data" do
-        response = OneLogin::RubySaml::Response.new('')
-        assert !response.is_valid?
-      end
-
-<<<<<<< HEAD
-      should "return false if settings have not been set" do
-        response = OneLogin::RubySaml::Response.new(valid_signed_response)
-=======
-      it "return false if settings have not been set" do
-        response = OneLogin::RubySaml::Response.new(response_document)
->>>>>>> 178f3473
-        assert !response.is_valid?
-        assert response.errors.include? "No settings on SAML Response"
-      end
-
-<<<<<<< HEAD
-      should "return true when the response is initialized with valid data" do
-        response = OneLogin::RubySaml::Response.new(valid_signed_response)
-=======
-      it "return true when the response is initialized with valid data" do
-        response = OneLogin::RubySaml::Response.new(response_document_4)
->>>>>>> 178f3473
-        response.stubs(:conditions).returns(nil)
-        response.stubs(:validate_subject_confirmation).returns(true)
-        assert !response.is_valid?
-        assert response.errors.include? "No settings on SAML Response"
-        settings = OneLogin::RubySaml::Settings.new
-        assert !response.is_valid?
-        assert response.errors.include? "No settings on SAML Response"       
-        response.settings = settings
-        assert !response.is_valid?
-        assert response.errors.include? "No fingerprint or certificate on settings"
-        settings.idp_cert_fingerprint = ruby_saml_cert_fingerprint
-        assert response.is_valid?
-      end
-
-<<<<<<< HEAD
-      should "should be idempotent when the response is initialized with invalid data" do
-        response = OneLogin::RubySaml::Response.new(valid_signed_response)
-=======
-      it "should be idempotent when the response is initialized with invalid data" do
-        response = OneLogin::RubySaml::Response.new(response_document_4)
->>>>>>> 178f3473
-        response.stubs(:conditions).returns(nil)
-        response.stubs(:validate_subject_confirmation).returns(true)
-        settings = OneLogin::RubySaml::Settings.new
-        response.settings = settings
-        assert !response.is_valid?
-        assert response.errors.include? "No fingerprint or certificate on settings"
-        assert !response.is_valid?
-        assert response.errors.include? "No fingerprint or certificate on settings"
-      end
-
-<<<<<<< HEAD
-      should "should be idempotent when the response is initialized with valid data" do
-        response = OneLogin::RubySaml::Response.new(valid_signed_response)
-=======
-      it "should be idempotent when the response is initialized with valid data" do
-        response = OneLogin::RubySaml::Response.new(response_document_4)
->>>>>>> 178f3473
-        response.stubs(:conditions).returns(nil)
-        response.stubs(:validate_subject_confirmation).returns(true)
-        settings = OneLogin::RubySaml::Settings.new
-        response.settings = settings
-        settings.idp_cert_fingerprint = ruby_saml_cert_fingerprint
-        assert response.is_valid?
-        assert response.is_valid?
-      end
-
-<<<<<<< HEAD
-      should "return true when using certificate instead of fingerprint" do
-        response = OneLogin::RubySaml::Response.new(valid_signed_response)
-=======
-      it "return true when using certificate instead of fingerprint" do
-        response = OneLogin::RubySaml::Response.new(response_document_4)
->>>>>>> 178f3473
-        response.stubs(:conditions).returns(nil)
-        response.stubs(:validate_subject_confirmation).returns(true)
-        settings = OneLogin::RubySaml::Settings.new
-        response.settings = settings
-        settings.idp_cert = ruby_saml_cert_text
-        assert response.is_valid?
-      end
-
-      it "not allow signature wrapping attack" do
-        response = OneLogin::RubySaml::Response.new(response_document_4)
-        response.stubs(:conditions).returns(nil)
-        response.stubs(:validate_subject_confirmation).returns(true)
-        settings = OneLogin::RubySaml::Settings.new
-        settings.idp_cert_fingerprint = signature_fingerprint_1
-        response.settings = settings
-        assert !response.is_valid?
-        assert response.name_id == "test@onelogin.com"
-      end
-
-      it "support dynamic namespace resolution on signature elements" do
-        response = OneLogin::RubySaml::Response.new(fixture("no_signature_ns.xml"))
-        response.stubs(:conditions).returns(nil)
-        response.stubs(:validate_subject_confirmation).returns(true)
-        settings = OneLogin::RubySaml::Settings.new
-        response.settings = settings
-        settings.idp_cert_fingerprint = "28:74:9B:E8:1F:E8:10:9C:A8:7C:A9:C3:E3:C5:01:6C:92:1C:B4:BA"
-        XMLSecurity::SignedDocument.any_instance.expects(:validate_signature).returns(true)
-        assert response.validate!
-      end
-
-      it "validate ADFS assertions" do
-        response = OneLogin::RubySaml::Response.new(fixture(:adfs_response_sha256))
-        response.stubs(:conditions).returns(nil)
-        response.stubs(:validate_subject_confirmation).returns(true)
-        settings = OneLogin::RubySaml::Settings.new
-        settings.idp_cert_fingerprint = "28:74:9B:E8:1F:E8:10:9C:A8:7C:A9:C3:E3:C5:01:6C:92:1C:B4:BA"
-        response.settings = settings
-        assert response.validate!
-      end
-
-<<<<<<< HEAD
-=======
-      it "validate the digest" do
-        response = OneLogin::RubySaml::Response.new(r1_response_document_6)
-        response.stubs(:conditions).returns(nil)
-        settings = OneLogin::RubySaml::Settings.new
-        settings.idp_cert = Base64.decode64(r1_signature_2)
-        response.settings = settings
-        assert response.validate!
-      end
-
-      it "validate SAML 2.0 XML structure" do
-        resp_xml = Base64.decode64(response_document_4).gsub(/emailAddress/,'test')
-        response = OneLogin::RubySaml::Response.new(Base64.encode64(resp_xml))
-        response.stubs(:conditions).returns(nil)
-        settings = OneLogin::RubySaml::Settings.new
-        settings.idp_cert_fingerprint = signature_fingerprint_1
-        response.settings = settings
-        assert_raises(OneLogin::RubySaml::ValidationError, 'Digest mismatch'){ response.validate! }
-      end
->>>>>>> 178f3473
-    end
-
-    describe "#name_id" do
-      it "extract the value of the name id element" do
-        response = OneLogin::RubySaml::Response.new(response_document)
-        assert_equal "support@onelogin.com", response.name_id
-
-        response = OneLogin::RubySaml::Response.new(response_document_3)
-        assert_equal "someone@example.com", response.name_id
-      end
-
-      it "be extractable from an OpenSAML response" do
-        response = OneLogin::RubySaml::Response.new(fixture(:open_saml))
-        assert_equal "someone@example.org", response.name_id
-      end
-
-      it "be extractable from a Simple SAML PHP response" do
-        response = OneLogin::RubySaml::Response.new(fixture(:simple_saml_php))
-        assert_equal "someone@example.com", response.name_id
-      end
-    end
-
-<<<<<<< HEAD
-    context "#sessionindex" do
-      should "extract the value of the sessionindex element" do
-        response = OneLogin::RubySaml::Response.new(fixture(:simple_saml_php))
-        assert_equal "_51be37965feb5579d803141076936dc2e9d1d98ebf", response.sessionindex
-      end
-    end
-
-    context "#get_fingerprint" do
-      should "get the fingerprint value when cert and fingerprint in settings are nil" do
-        response = OneLogin::RubySaml::Response.new(response_document)
-        response.settings = settings
-        response.settings.idp_cert_fingerprint = nil
-        response.settings.idp_cert = nil
-        fingerprint = response.send(:get_fingerprint)
-        assert_nil fingerprint
-      end
-
-      should "get the fingerprint value when there is a cert at the settings" do
-        response = OneLogin::RubySaml::Response.new(response_document)
-        response.settings = settings
-        response.settings.idp_cert_fingerprint = nil
-        response.settings.idp_cert = ruby_saml_cert_text
-        fingerprint = response.send(:get_fingerprint)
-        assert fingerprint == ruby_saml_cert_fingerprint
-      end
-
-      should "get the fingerprint value when there is a fingerprint at the settings" do
-        response = OneLogin::RubySaml::Response.new(response_document)
-        response.settings = settings
-        response.settings.idp_cert_fingerprint = ruby_saml_cert_fingerprint
-        response.settings.idp_cert = nil
-        fingerprint = response.send(:get_fingerprint)
-        assert fingerprint == ruby_saml_cert_fingerprint
-      end
-
-      should "get the fingerprint value when there are cert and fingerprint at the settings" do
-        response = OneLogin::RubySaml::Response.new(response_document)
-        response.settings = settings
-        response.settings.idp_cert_fingerprint = ruby_saml_cert_fingerprint
-        response.settings.idp_cert = ruby_saml_cert_text
-        fingerprint = response.send(:get_fingerprint)
-        assert fingerprint == ruby_saml_cert_fingerprint
-      end
-    end
-
-    context "#check_conditions" do
-      should "check time conditions" do
-=======
-    describe "#check_conditions" do
-      it "check time conditions" do
->>>>>>> 178f3473
-        response = OneLogin::RubySaml::Response.new(response_document)
-        assert !response.send(:validate_conditions, true)
-        response = OneLogin::RubySaml::Response.new(response_document_6)
-        assert response.send(:validate_conditions, true)
-        time     = Time.parse("2011-06-14T18:25:01.516Z")
-        Time.stubs(:now).returns(time)
-        response = OneLogin::RubySaml::Response.new(response_document_5)
-        assert response.send(:validate_conditions, true)
-      end
-
-      it "optionally allow for clock drift" do
-        # The NotBefore condition in the document is 2011-06-14T18:21:01.516Z
-        Time.stubs(:now).returns(Time.parse("2011-06-14T18:21:01Z"))
-        response = OneLogin::RubySaml::Response.new(response_document_5, :allowed_clock_drift => 0.515)
-        assert !response.send(:validate_conditions, true)
-
-        Time.stubs(:now).returns(Time.parse("2011-06-14T18:21:01Z"))
-        response = OneLogin::RubySaml::Response.new(response_document_5, :allowed_clock_drift => 0.516)
-        assert response.send(:validate_conditions, true)
-      end
-    end
-
-    describe "#attributes" do
-      it "extract the first attribute in a hash accessed via its symbol" do
-        response = OneLogin::RubySaml::Response.new(response_document)
-        assert_equal "demo", response.attributes[:uid]
-      end
-
-      it "extract the first attribute in a hash accessed via its name" do
-        response = OneLogin::RubySaml::Response.new(response_document)
-        assert_equal "demo", response.attributes["uid"]
-      end
-
-      it "extract all attributes" do
-        response = OneLogin::RubySaml::Response.new(response_document)
-        assert_equal "demo", response.attributes[:uid]
-        assert_equal "value", response.attributes[:another_value]
-      end
-
-      it "work for implicit namespaces" do
-        response = OneLogin::RubySaml::Response.new(response_document_3)
-        assert_equal "someone@example.com", response.attributes["http://schemas.xmlsoap.org/ws/2005/05/identity/claims/emailaddress"]
-      end
-
-      it "not raise errors about nil/empty attributes for EncryptedAttributes" do
-        response = OneLogin::RubySaml::Response.new(response_document_7)
-        assert_equal 'Demo', response.attributes["first_name"]
-      end
-
-      it "not raise on responses without attributes" do
-        response = OneLogin::RubySaml::Response.new(response_document_4)
-        assert_equal OneLogin::RubySaml::Attributes.new, response.attributes
-      end
-
-      describe "#multiple values" do
-        it "extract single value as string" do
-          response = OneLogin::RubySaml::Response.new(fixture(:response_with_multiple_attribute_values))
-          assert_equal "demo", response.attributes[:uid]
-        end
-
-        it "extract single value as string in compatibility mode off" do
-          response = OneLogin::RubySaml::Response.new(fixture(:response_with_multiple_attribute_values))
-          OneLogin::RubySaml::Attributes.single_value_compatibility = false
-          assert_equal ["demo"], response.attributes[:uid]
-          # classes are not reloaded between tests so restore default
-          OneLogin::RubySaml::Attributes.single_value_compatibility = true
-        end
-
-        it "extract first of multiple values as string for b/w compatibility" do
-          response = OneLogin::RubySaml::Response.new(fixture(:response_with_multiple_attribute_values))
-          assert_equal 'value1', response.attributes[:another_value]
-        end
-
-        it "extract first of multiple values as string for b/w compatibility in compatibility mode off" do
-          response = OneLogin::RubySaml::Response.new(fixture(:response_with_multiple_attribute_values))
-          OneLogin::RubySaml::Attributes.single_value_compatibility = false
-          assert_equal ['value1', 'value2'], response.attributes[:another_value]
-          OneLogin::RubySaml::Attributes.single_value_compatibility = true
-        end
-
-        it "return array with all attributes when asked in XML order" do
-          response = OneLogin::RubySaml::Response.new(fixture(:response_with_multiple_attribute_values))
-          assert_equal ['value1', 'value2'], response.attributes.multi(:another_value)
-        end
-
-        it "return array with all attributes when asked in XML order in compatibility mode off" do
-          response = OneLogin::RubySaml::Response.new(fixture(:response_with_multiple_attribute_values))
-          OneLogin::RubySaml::Attributes.single_value_compatibility = false
-          assert_equal ['value1', 'value2'], response.attributes.multi(:another_value)
-          OneLogin::RubySaml::Attributes.single_value_compatibility = true
-        end
-
-        it "return first of multiple values when multiple Attribute tags in XML" do
-          response = OneLogin::RubySaml::Response.new(fixture(:response_with_multiple_attribute_values))
-          assert_equal 'role1', response.attributes[:role]
-        end
-
-        it "return first of multiple values when multiple Attribute tags in XML in compatibility mode off" do
-          response = OneLogin::RubySaml::Response.new(fixture(:response_with_multiple_attribute_values))
-          OneLogin::RubySaml::Attributes.single_value_compatibility = false
-          assert_equal ['role1', 'role2', 'role3'], response.attributes[:role]
-          OneLogin::RubySaml::Attributes.single_value_compatibility = true
-        end
-
-        it "return all of multiple values in reverse order when multiple Attribute tags in XML" do
-          response = OneLogin::RubySaml::Response.new(fixture(:response_with_multiple_attribute_values))
-          assert_equal ['role1', 'role2', 'role3'], response.attributes.multi(:role)
-        end
-
-        it "return all of multiple values in reverse order when multiple Attribute tags in XML in compatibility mode off" do
-          response = OneLogin::RubySaml::Response.new(fixture(:response_with_multiple_attribute_values))
-          OneLogin::RubySaml::Attributes.single_value_compatibility = false
-          assert_equal ['role1', 'role2', 'role3'], response.attributes.multi(:role)
-          OneLogin::RubySaml::Attributes.single_value_compatibility = true
-        end
-
-        it "return nil value correctly" do
-          response = OneLogin::RubySaml::Response.new(fixture(:response_with_multiple_attribute_values))
-          assert_nil response.attributes[:attribute_with_nil_value]
-        end
-
-        it "return nil value correctly when not in compatibility mode off" do
-          response = OneLogin::RubySaml::Response.new(fixture(:response_with_multiple_attribute_values))
-          OneLogin::RubySaml::Attributes.single_value_compatibility = false
-          assert_equal [nil], response.attributes[:attribute_with_nil_value]
-          OneLogin::RubySaml::Attributes.single_value_compatibility = true
-        end
-
-        it "return multiple values including nil and empty string" do
-          response = OneLogin::RubySaml::Response.new(fixture(:response_with_multiple_attribute_values))
-          assert_equal ["", "valuePresent", nil, nil], response.attributes.multi(:attribute_with_nils_and_empty_strings)
-        end
-
-        it "return multiple values from [] when not in compatibility mode off" do
-          response = OneLogin::RubySaml::Response.new(fixture(:response_with_multiple_attribute_values))
-          OneLogin::RubySaml::Attributes.single_value_compatibility = false
-          assert_equal ["", "valuePresent", nil, nil], response.attributes[:attribute_with_nils_and_empty_strings]
-          OneLogin::RubySaml::Attributes.single_value_compatibility = true
-        end
-
-        it "check what happens when trying retrieve attribute that does not exists" do
-          response = OneLogin::RubySaml::Response.new(fixture(:response_with_multiple_attribute_values))
-          assert_equal nil, response.attributes[:attribute_not_exists]
-          assert_equal nil, response.attributes.single(:attribute_not_exists)
-          assert_equal nil, response.attributes.multi(:attribute_not_exists)
-
-          OneLogin::RubySaml::Attributes.single_value_compatibility = false
-          assert_equal nil, response.attributes[:attribute_not_exists]
-          assert_equal nil, response.attributes.single(:attribute_not_exists)
-          assert_equal nil, response.attributes.multi(:attribute_not_exists)
-          OneLogin::RubySaml::Attributes.single_value_compatibility = true
-        end
-
-      end
-    end
-
-    describe "#session_expires_at" do
-      it "extract the value of the SessionNotOnOrAfter attribute" do
-        response = OneLogin::RubySaml::Response.new(response_document)
-        assert response.session_expires_at.is_a?(Time)
-
-        response = OneLogin::RubySaml::Response.new(response_document_2)
-        assert_nil response.session_expires_at
-      end
-    end
-
-    describe "#issuer" do
-      it "return the issuer inside the response assertion" do
-        response = OneLogin::RubySaml::Response.new(response_document)
-        assert_equal "https://app.onelogin.com/saml/metadata/13590", response.issuers[0]
-      end
-
-      it "return the issuer inside the response" do
-        response = OneLogin::RubySaml::Response.new(response_document_2)
-        assert_equal "wibble", response.issuers[0]
-      end
-    end
-
-    describe "#success" do
-      it "find a status code that says success" do
-        response = OneLogin::RubySaml::Response.new(response_document)
-        response.success?
-      end
-    end
-
-<<<<<<< HEAD
-    context '#xpath_first_from_signed_assertion' do
-      should 'not allow arbitrary code execution' do
-=======
-    describe '#xpath_first_from_signed_assertion' do
-      it 'not allow arbitrary code execution' do
->>>>>>> 178f3473
-        malicious_response_document = fixture('response_eval', false)
-        response = OneLogin::RubySaml::Response.new(malicious_response_document)
-        response.send(:xpath_first_from_signed_assertion)
-        assert_equal($evalled, nil)
-      end
-    end
-  end
+  end
+
+  describe "Assertion" do
+    it "only retreive an assertion with an ID that matches the signature's reference URI" do
+      response = OneLogin::RubySaml::Response.new(wrapped_response_2)
+      response.stubs(:conditions).returns(nil)
+      settings = OneLogin::RubySaml::Settings.new
+      settings.idp_cert_fingerprint = signature_fingerprint_1
+      response.settings = settings
+      assert_nil response.name_id
+      response.send(:validate_structure)
+      assert response.errors.include? "Invalid SAML Response. Not match the saml-schema-protocol-2.0.xsd"
+    end
+  end
+
+  describe "#validate" do
+    it "raise when no settings asigned to the response" do
+      response = OneLogin::RubySaml::Response.new(response_document)
+      assert_raises(OneLogin::RubySaml::ValidationError, "No settings on SAML Response") do
+        response.validate!
+      end
+    end
+
+    it "raise when response is initialized with blank data" do
+      response = OneLogin::RubySaml::Response.new('')
+      assert_raises(OneLogin::RubySaml::ValidationError, "Blank SAML Response") do
+        response.validate!
+      end
+    end
+
+    it "raise when No fingerprint or certificate on settings" do
+      response = OneLogin::RubySaml::Response.new(response_document)
+      settings2 = OneLogin::RubySaml::Settings.new
+      settings2.idp_cert_fingerprint = nil
+      settings2.idp_cert = nil
+      response.settings = settings2
+      assert_raises(OneLogin::RubySaml::ValidationError, "No fingerprint or certificate on settings") do
+        response.validate!
+      end
+    end
+
+    it "raise when the status is not 'Success', and shows the StatusMessage" do
+      response = OneLogin::RubySaml::Response.new(response_statuscode_responder_and_msg)
+      response.settings = settings
+      assert_raises(OneLogin::RubySaml::ValidationError, "The status code of the Response was not Success, was Responder -> something_is_wrong") do
+        response.validate!
+      end
+    end
+
+    it "raise when encountering a condition that prevents the document from being valid" do
+      response = OneLogin::RubySaml::Response.new(response_document)
+      response.settings = settings
+      assert_raises(OneLogin::RubySaml::ValidationError, "Current time is on or after NotOnOrAfter condition") do
+        response.validate!
+      end
+    end
+
+    it "raise when encountering a SAML Response with bad formated" do
+      response = OneLogin::RubySaml::Response.new(response_document_2)
+      response.settings = settings
+      assert_raises(OneLogin::RubySaml::ValidationError){ response.validate! }
+    end
+  end
+
+  describe "#validate!" do
+    it "raise when encountering a condition that prevents the document from being valid" do
+      response = OneLogin::RubySaml::Response.new(response_document)
+      assert_raises(OneLogin::RubySaml::ValidationError) do
+        response.validate!
+      end
+    end
+
+    it "raise when the inResponseTo value does not match the Request ID" do
+      response = OneLogin::RubySaml::Response.new(valid_signed_response)
+      response.settings = settings
+      assert_raises(OneLogin::RubySaml::ValidationError, "The InResponseTo of the Response: _fc4a34b0-7efb-012e-caae-782bcb13bb38, does not match the ID of the AuthNRequest sent by the SP: invalid_request_id") do
+        response.validate!(false, 'invalid_request_id')
+      end
+    end
+
+    it "raise when the assertion contains encrypted attributes" do
+      response = OneLogin::RubySaml::Response.new(response_encrypted_attrs)
+      response.settings = settings
+      assert_raises(OneLogin::RubySaml::ValidationError, "There is an EncryptedAttribute in the Response and this SP not support them") do
+        response.validate!
+      end
+    end
+
+    it "raise when there is no valid audience" do
+      response = OneLogin::RubySaml::Response.new(valid_signed_response)
+      response.settings = settings
+      response.settings.issuer = 'invalid'
+      assert_raises(OneLogin::RubySaml::ValidationError, "#{response.settings.issuer} is not a valid audience for this Response") do
+        response.validate!
+      end
+    end
+
+    it "raise when the destination od the SAML Response does not match the assertion consumer service url" do
+      response = OneLogin::RubySaml::Response.new(valid_signed_response)
+      response.settings = settings
+      response.settings.assertion_consumer_service_url = 'invalid_acs'
+      assert_raises(OneLogin::RubySaml::ValidationError, "The response was received at #{response.destination} instead of #{response.settings.assertion_consumer_service_url}") do
+        response.validate!
+      end
+    end
+
+    it "raise when  the issuer of the Message does not match the IdP entityId" do
+      response = OneLogin::RubySaml::Response.new(response_invalid_issuer_message)
+      response.settings = settings
+      response.settings.idp_entity_id = 'http://idp.example.com/'
+      assert_raises(OneLogin::RubySaml::ValidationError, "Doesn't match the issuer, expected: <#{response.settings.idp_entity_id}>, but was: <http://invalid.issuer.example.com/>") do
+        response.send(:validate_issuer, false)
+      end
+    end
+
+    it "raise when the issuer of the Assertion does not match the IdP entityId" do
+      response = OneLogin::RubySaml::Response.new(response_invalid_issuer_assertion)
+      response.settings = settings
+      response.settings.idp_entity_id = 'http://idp.example.com/'
+      assert_raises(OneLogin::RubySaml::ValidationError, "Doesn't match the issuer, expected: <#{response.settings.idp_entity_id}>, but was: <http://invalid.issuer.example.com/>") do
+        response.send(:validate_issuer, false)
+      end
+    end
+
+    it "raise when the session has expired" do
+      response = OneLogin::RubySaml::Response.new(response_document)
+      response.settings = settings
+      assert_raises(OneLogin::RubySaml::ValidationError, "The attributes have expired, based on the SessionNotOnOrAfter of the AttributeStatement of this Response") do
+        response.send(:validate_session_expiration, false)
+      end
+    end
+
+    it "raise when no subject confirmation data" do
+      response = OneLogin::RubySaml::Response.new(response_no_subjectconfirmation_data)
+      response.settings = settings
+      assert_raises(OneLogin::RubySaml::ValidationError, "A valid SubjectConfirmation was not found on this Response") do
+        response.send(:validate_subject_confirmation, false)
+      end
+    end
+  end
+
+  describe "#validate_response_state" do
+    it "return false when no settings asigned to the response" do
+      response = OneLogin::RubySaml::Response.new(response_document)
+      assert !response.send(:validate_response_state, true)
+      assert response.errors.include? "No settings on SAML Response"
+    end
+
+    it "return false when response is initialized with blank data" do
+      response = OneLogin::RubySaml::Response.new('')
+      assert !response.send(:validate_response_state, true)
+      assert response.errors.include? "Blank SAML Response"
+    end
+
+    it "return false when No fingerprint or certificate on settings" do
+      response = OneLogin::RubySaml::Response.new(response_document)
+      settings_wrong = OneLogin::RubySaml::Settings.new
+      settings_wrong.idp_cert_fingerprint = nil
+      settings_wrong.idp_cert = nil
+      response.settings = settings_wrong
+      assert !response.send(:validate_response_state, true)
+      assert response.errors.include? "No fingerprint or certificate on settings"
+    end
+
+    it "return true when correct settings asigned to the response" do
+      response = OneLogin::RubySaml::Response.new(response_document)
+      response.settings = settings
+      assert response.send(:validate_response_state, true)
+      assert_empty response.errors
+    end
+  end
+
+
+  describe "#validate_structure" do
+    it "return false when encountering a SAML Response with bad formated" do
+      response = OneLogin::RubySaml::Response.new(response_document_2)
+      response.send(:validate_structure)
+      assert response.errors.include? "Invalid SAML Response. Not match the saml-schema-protocol-2.0.xsd"
+    end
+  end
+
+  describe "#validate_id" do
+    it "return false when no ID present in the SAML Response" do
+      response = OneLogin::RubySaml::Response.new(response_no_id)
+      response.send(:validate_id)
+      assert response.errors.include? "Missing ID attribute on SAML Response"
+    end
+  end
+
+  describe "#validate_version" do
+    it "return false when no 2.0 Version present in the SAML Response" do
+      response = OneLogin::RubySaml::Response.new(response_no_version)
+      response.send(:validate_version)
+      assert response.errors.include? "Unsupported SAML version"
+    end
+  end
+
+  describe "#validate_num_assertion" do
+    it "return false when no 2.0 Version present in the SAML Response" do
+      response = OneLogin::RubySaml::Response.new(response_multi_assertion)
+      response.send(:validate_num_assertion)
+      assert response.errors.include? "SAML Response must contain 1 assertion"
+    end
+
+    it "return false when no Assertion found" do
+      resp_xml = Base64.decode64(response_document_4).gsub(/emailAddress/,'test')
+      response = OneLogin::RubySaml::Response.new(Base64.encode64(resp_xml))
+      response.stubs(:conditions).returns(nil)
+      settings = OneLogin::RubySaml::Settings.new
+      settings.idp_cert_fingerprint = signature_fingerprint_1
+      response.settings = settings
+      response.send(:validate_num_assertion)
+      assert response.errors.include? "SAML Response must contain 1 assertion"
+    end
+  end
+
+  describe "validate_success_status" do
+    it "return false when the status if no Status provided" do
+      response = OneLogin::RubySaml::Response.new(response_no_status)
+      response.send(:validate_success_status, true)
+      assert response.errors.include? "The status code of the Response was not Success"
+    end
+
+    it "return false when the status if no StatusCode provided" do
+      response = OneLogin::RubySaml::Response.new(response_no_statuscode)
+      response.send(:validate_success_status, true)
+      assert response.errors.include? "The status code of the Response was not Success"
+    end
+
+    it "return false when the status is not 'Success'" do
+      response = OneLogin::RubySaml::Response.new(response_statuscode_responder)
+      response.send(:validate_success_status, true)
+      assert response.errors.include? "The status code of the Response was not Success, was Responder"
+    end
+
+    it "return false when the status is not 'Success', and shows the StatusMessage" do
+      response = OneLogin::RubySaml::Response.new(response_statuscode_responder_and_msg)
+      response.send(:validate_success_status, true)
+      assert response.errors.include? "The status code of the Response was not Success, was Responder -> something_is_wrong"
+    end
+
+    it "return true when the status is 'Success'" do
+      response = OneLogin::RubySaml::Response.new(response_document)
+      assert response.send(:validate_success_status, true)
+      assert_empty response.errors
+    end
+  end
+
+  describe "#validate_conditions" do
+    it "return false when encountering a condition that prevents the document from being valid" do
+      response = OneLogin::RubySaml::Response.new(response_document)
+      response.settings = settings
+      assert !response.send(:validate_conditions, true)
+      assert /Current time is on or after NotOnOrAfter condition/.match(response.errors[0])
+    end
+
+    it "return true when encountering a condition that prevents the document from being valid" do
+      response = OneLogin::RubySaml::Response.new(valid_signed_response)
+      response.settings = settings
+      assert response.send(:validate_conditions, true)
+      assert_empty response.errors
+    end
+  end
+
+  describe "#validate_in_response_to" do
+    it "return false when the inResponseTo value does not match the Request ID" do
+      response = OneLogin::RubySaml::Response.new(valid_signed_response)
+      response.settings = settings
+      assert !response.send(:validate_in_response_to, 'invalid_request_id', true)
+      assert response.errors.include? "The InResponseTo of the Response: _fc4a34b0-7efb-012e-caae-782bcb13bb38, does not match the ID of the AuthNRequest sent by the SP: invalid_request_id"
+    end
+
+    it "return true when the inResponseTo value matches the Request ID" do
+      response = OneLogin::RubySaml::Response.new(valid_signed_response)
+      response.settings = settings
+      assert response.send(:validate_in_response_to, '_fc4a34b0-7efb-012e-caae-782bcb13bb38', true)
+      assert_empty response.errors
+    end      
+
+    it "return true when no Request ID is provided for checking" do
+      response = OneLogin::RubySaml::Response.new(valid_signed_response)
+      response.settings = settings
+      assert response.send(:validate_in_response_to, nil, true)
+      assert_empty response.errors
+    end
+  end
+
+  describe "#validate_no_encrypted_attributes" do
+    it "return false when the assertion contains encrypted attributes" do
+      response = OneLogin::RubySaml::Response.new(response_encrypted_attrs)
+      response.settings = settings
+      assert !response.send(:validate_no_encrypted_attributes, true)
+      assert response.errors.include? "There is an EncryptedAttribute in the Response and this SP not support them"
+    end
+
+    it "return true when the assertion does not contain encrypted attributes" do
+      response = OneLogin::RubySaml::Response.new(valid_signed_response)
+      response.settings = settings
+      assert response.send(:validate_no_encrypted_attributes, true)
+      assert_empty response.errors
+    end
+  end
+
+  describe "#validate_signed_elements" do
+    it "return false when a lot of signed elements (more than 2)" do
+      response = OneLogin::RubySaml::Response.new(response_multiple_signed)
+      response.settings = settings
+      assert !response.send(:validate_signed_elements)
+      assert response.errors.include? "Found an unexpected number of Signature Element. SAML Response rejected"
+    end
+
+    it "return false when no signed elements" do
+      response = OneLogin::RubySaml::Response.new(response_no_signed_elements)
+      response.settings = settings
+      assert !response.send(:validate_signed_elements)
+      assert response.errors.include? "Found an unexpected number of Signature Element. SAML Response rejected"
+    end
+
+    it "return false when invalid signed elements" do
+      response = OneLogin::RubySaml::Response.new(response_invalid_signed_element)
+      response.settings = settings
+      assert !response.send(:validate_signed_elements)
+      assert response.errors.include? "Found an unexpected Signature Element. SAML Response rejected"
+    end
+
+    it "return true when there are the expected signed elements" do
+      response = OneLogin::RubySaml::Response.new(valid_signed_response)
+      response.settings = settings
+      assert response.send(:validate_signed_elements)
+      assert_empty response.errors
+    end
+  end
+
+  describe "#validate_audience" do
+    it "return false when there is no valid audience" do
+      response = OneLogin::RubySaml::Response.new(response_invalid_audience)
+      response.settings = settings
+      assert !response.send(:validate_audience)
+      assert response.errors.include? "#{response.settings.issuer} is not a valid audience for this Response"
+    end
+
+    it "return true when the audience is valid" do
+      response = OneLogin::RubySaml::Response.new(response_document)
+      response.settings = settings
+      response.settings.issuer = '{audience}'
+      assert response.send(:validate_audience)
+      assert_empty response.errors
+    end
+  end
+
+  describe "#validate_destination" do
+    it "return false when the destination od the SAML Response does not match the assertion consumer service url" do
+      response = OneLogin::RubySaml::Response.new(valid_signed_response)
+      response.settings = settings
+      response.settings.assertion_consumer_service_url = 'invalid_acs'
+      assert !response.send(:validate_destination)
+      assert response.errors.include? "The response was received at #{response.destination} instead of #{response.settings.assertion_consumer_service_url}"
+    end
+
+    it "return true when the destination od the SAML Response matches the assertion consumer service url" do
+      response = OneLogin::RubySaml::Response.new(valid_signed_response)
+      response.settings = settings
+      assert response.send(:validate_destination)
+      assert_empty response.errors
+    end
+  end
+
+  describe "#validate_issuer" do
+    it "return false when the issuer of the Message does not match the IdP entityId" do
+      response = OneLogin::RubySaml::Response.new(response_invalid_issuer_message)
+      response.settings = settings
+      response.settings.idp_entity_id = 'http://idp.example.com/'
+      assert !response.send(:validate_issuer)
+      assert response.errors.include? "Doesn't match the issuer, expected: <#{response.settings.idp_entity_id}>, but was: <http://invalid.issuer.example.com/>"
+    end
+
+    it "return false when the issuer of the Assertion does not match the IdP entityId" do
+      response = OneLogin::RubySaml::Response.new(response_invalid_issuer_assertion)
+      response.settings = settings
+      response.settings.idp_entity_id = 'http://idp.example.com/'
+      assert !response.send(:validate_issuer)
+      assert response.errors.include? "Doesn't match the issuer, expected: <#{response.settings.idp_entity_id}>, but was: <http://invalid.issuer.example.com/>"
+    end
+
+    it "return true when the issuer of the Message/Assertion matches the IdP entityId" do
+      response = OneLogin::RubySaml::Response.new(valid_signed_response)
+      response.settings = settings
+      assert response.send(:validate_issuer)
+
+      response.settings.idp_entity_id = 'https://app.onelogin.com/saml2'
+      assert response.send(:validate_issuer)        
+    end
+  end
+
+  describe "#validate_subject_confirmation" do
+    it "return false when no subject confirmation data" do
+      response = OneLogin::RubySaml::Response.new(response_no_subjectconfirmation_data)
+      response.settings = settings
+      assert !response.send(:validate_subject_confirmation)
+      assert response.errors.include? "A valid SubjectConfirmation was not found on this Response"
+    end
+
+    it "return false when no valid subject confirmation method" do
+      response = OneLogin::RubySaml::Response.new(response_no_subjectconfirmation_method)
+      response.settings = settings
+      response.send(:validate_subject_confirmation)
+      assert !response.send(:validate_subject_confirmation)
+      assert response.errors.include? "A valid SubjectConfirmation was not found on this Response"
+    end
+
+    it "return false when invalid inresponse" do
+      response = OneLogin::RubySaml::Response.new(response_invalid_subjectconfirmation_inresponse)
+      response.settings = settings
+      assert !response.send(:validate_subject_confirmation)
+      assert response.errors.include? "A valid SubjectConfirmation was not found on this Response"
+    end
+
+    it "return false when invalid recipient" do
+      response = OneLogin::RubySaml::Response.new(response_invalid_subjectconfirmation_recipient)
+      response.settings = settings
+      assert !response.send(:validate_subject_confirmation)
+      assert response.errors.include? "A valid SubjectConfirmation was not found on this Response"
+    end
+
+    it "return false when invalid NotBefore" do
+      response = OneLogin::RubySaml::Response.new(response_invalid_subjectconfirmation_nb)
+      response.settings = settings
+      assert !response.send(:validate_subject_confirmation)
+      assert response.errors.include? "A valid SubjectConfirmation was not found on this Response"
+    end
+
+    it "return false when invalid NotOnOrAfter" do
+      response = OneLogin::RubySaml::Response.new(response_invalid_subjectconfirmation_noa)
+      response.settings = settings
+      assert !response.send(:validate_subject_confirmation)
+      assert response.errors.include? "A valid SubjectConfirmation was not found on this Response"
+    end
+
+    it "return true when valid subject confirmation" do
+      response = OneLogin::RubySaml::Response.new(valid_signed_response)
+      response.settings = settings
+      response.settings.assertion_consumer_service_url = 'recipient'
+      assert response.send(:validate_subject_confirmation)
+    end
+  end
+
+  describe "#validate_session_expiration" do
+    it "return false when the session has expired" do
+      response = OneLogin::RubySaml::Response.new(response_document)
+      response.settings = settings
+      assert !response.send(:validate_session_expiration)
+      assert response.errors.include? "The attributes have expired, based on the SessionNotOnOrAfter of the AttributeStatement of this Response"
+    end
+
+    it "return true when the session has not expired" do
+      response = OneLogin::RubySaml::Response.new(valid_signed_response)
+      response.settings = settings
+      assert response.send(:validate_session_expiration)
+    end
+  end
+
+  describe "#is_valid?" do
+    it "return false if settings have not been set" do
+      response = OneLogin::RubySaml::Response.new(valid_signed_response)
+      assert !response.is_valid?
+      assert response.errors.include? "No settings on SAML Response"
+    end
+
+    it "return true when the response is initialized with valid data" do
+      response = OneLogin::RubySaml::Response.new(valid_signed_response)
+      response.stubs(:conditions).returns(nil)
+      response.stubs(:validate_subject_confirmation).returns(true)
+      assert !response.is_valid?
+      assert response.errors.include? "No settings on SAML Response"
+      settings = OneLogin::RubySaml::Settings.new
+      assert !response.is_valid?
+      assert response.errors.include? "No settings on SAML Response"       
+      response.settings = settings
+      assert !response.is_valid?
+      assert response.errors.include? "No fingerprint or certificate on settings"
+      settings.idp_cert_fingerprint = ruby_saml_cert_fingerprint
+      assert response.is_valid?
+    end
+
+    it "should be idempotent when the response is initialized with invalid data" do
+      response = OneLogin::RubySaml::Response.new(valid_signed_response)
+      response.stubs(:conditions).returns(nil)
+      response.stubs(:validate_subject_confirmation).returns(true)
+      settings = OneLogin::RubySaml::Settings.new
+      response.settings = settings
+      assert !response.is_valid?
+      assert response.errors.include? "No fingerprint or certificate on settings"
+      assert !response.is_valid?
+      assert response.errors.include? "No fingerprint or certificate on settings"
+    end
+
+    it "should be idempotent when the response is initialized with valid data" do
+      response = OneLogin::RubySaml::Response.new(valid_signed_response)
+      response.stubs(:conditions).returns(nil)
+      response.stubs(:validate_subject_confirmation).returns(true)
+      settings = OneLogin::RubySaml::Settings.new
+      response.settings = settings
+      settings.idp_cert_fingerprint = ruby_saml_cert_fingerprint
+      assert response.is_valid?
+      assert response.is_valid?
+    end
+
+    it "return true when using certificate instead of fingerprint" do
+      response = OneLogin::RubySaml::Response.new(valid_signed_response)
+      response.stubs(:conditions).returns(nil)
+      response.stubs(:validate_subject_confirmation).returns(true)
+      settings = OneLogin::RubySaml::Settings.new
+      response.settings = settings
+      settings.idp_cert = ruby_saml_cert_text
+      assert response.is_valid?
+    end
+
+    it "not allow signature wrapping attack" do
+      response = OneLogin::RubySaml::Response.new(response_document_4)
+      response.stubs(:conditions).returns(nil)
+      response.stubs(:validate_subject_confirmation).returns(true)
+      settings = OneLogin::RubySaml::Settings.new
+      settings.idp_cert_fingerprint = signature_fingerprint_1
+      response.settings = settings
+      assert !response.is_valid?
+    end
+
+    it "support dynamic namespace resolution on signature elements" do
+      response = OneLogin::RubySaml::Response.new(fixture("no_signature_ns.xml"))
+      response.stubs(:conditions).returns(nil)
+      response.stubs(:validate_subject_confirmation).returns(true)
+      settings = OneLogin::RubySaml::Settings.new
+      response.settings = settings
+      settings.idp_cert_fingerprint = "28:74:9B:E8:1F:E8:10:9C:A8:7C:A9:C3:E3:C5:01:6C:92:1C:B4:BA"
+      XMLSecurity::SignedDocument.any_instance.expects(:validate_signature).returns(true)
+      assert response.is_valid?
+    end
+
+    it "validate ADFS assertions" do
+      response = OneLogin::RubySaml::Response.new(fixture(:adfs_response_sha256))
+      response.stubs(:conditions).returns(nil)
+      response.stubs(:validate_subject_confirmation).returns(true)
+      settings = OneLogin::RubySaml::Settings.new
+      settings.idp_cert_fingerprint = "28:74:9B:E8:1F:E8:10:9C:A8:7C:A9:C3:E3:C5:01:6C:92:1C:B4:BA"
+      response.settings = settings
+      assert response.is_valid?
+    end
+
+    it "validate the digest" do
+      response = OneLogin::RubySaml::Response.new(r1_response_document_6)
+      response.stubs(:conditions).returns(nil)
+      response.stubs(:validate_session_expiration).returns(false)
+      settings = OneLogin::RubySaml::Settings.new
+      settings.idp_cert = r1_signature_2
+      response.settings = settings
+      assert !response.is_valid?
+    end
+
+    it "validate SAML 2.0 XML structure" do
+      response = OneLogin::RubySaml::Response.new(response_invalid_signature_position)
+      settings = OneLogin::RubySaml::Settings.new
+      settings.idp_cert_fingerprint = signature_fingerprint_1
+      response.settings = settings
+      assert !response.is_valid?
+      assert response.errors.include? "Invalid SAML Response. Not match the saml-schema-protocol-2.0.xsd"
+    end
+
+  end
+
+  describe "#name_id" do
+    it "extract the value of the name id element" do
+      response = OneLogin::RubySaml::Response.new(response_document)
+      assert_equal "support@onelogin.com", response.name_id
+
+      response = OneLogin::RubySaml::Response.new(response_document_3)
+      assert_equal "someone@example.com", response.name_id
+    end
+
+    it "be extractable from an OpenSAML response" do
+      response = OneLogin::RubySaml::Response.new(fixture(:open_saml))
+      assert_equal "someone@example.org", response.name_id
+    end
+
+    it "be extractable from a Simple SAML PHP response" do
+      response = OneLogin::RubySaml::Response.new(fixture(:simple_saml_php))
+      assert_equal "someone@example.com", response.name_id
+    end
+  end
+
+  describe "#sessionindex" do
+    it "extract the value of the sessionindex element" do
+      response = OneLogin::RubySaml::Response.new(fixture(:simple_saml_php))
+      assert_equal "_51be37965feb5579d803141076936dc2e9d1d98ebf", response.sessionindex
+    end
+  end
+
+  describe "#get_fingerprint" do
+    it "get the fingerprint value when cert and fingerprint in settings are nil" do
+      response = OneLogin::RubySaml::Response.new(response_document)
+      response.settings = settings
+      response.settings.idp_cert_fingerprint = nil
+      response.settings.idp_cert = nil
+      fingerprint = response.send(:get_fingerprint)
+      assert_nil fingerprint
+    end
+
+    it "get the fingerprint value when there is a cert at the settings" do
+      response = OneLogin::RubySaml::Response.new(response_document)
+      response.settings = settings
+      response.settings.idp_cert_fingerprint = nil
+      response.settings.idp_cert = ruby_saml_cert_text
+      fingerprint = response.send(:get_fingerprint)
+      assert fingerprint == ruby_saml_cert_fingerprint
+    end
+
+    it "get the fingerprint value when there is a fingerprint at the settings" do
+      response = OneLogin::RubySaml::Response.new(response_document)
+      response.settings = settings
+      response.settings.idp_cert_fingerprint = ruby_saml_cert_fingerprint
+      response.settings.idp_cert = nil
+      fingerprint = response.send(:get_fingerprint)
+      assert fingerprint == ruby_saml_cert_fingerprint
+    end
+
+    it "get the fingerprint value when there are cert and fingerprint at the settings" do
+      response = OneLogin::RubySaml::Response.new(response_document)
+      response.settings = settings
+      response.settings.idp_cert_fingerprint = ruby_saml_cert_fingerprint
+      response.settings.idp_cert = ruby_saml_cert_text
+      fingerprint = response.send(:get_fingerprint)
+      assert fingerprint == ruby_saml_cert_fingerprint
+    end
+  end
+
+  describe "#check_conditions" do
+    it "check time conditions" do
+      response = OneLogin::RubySaml::Response.new(response_document)
+      assert !response.send(:validate_conditions, true)
+      response = OneLogin::RubySaml::Response.new(response_document_6)
+      assert response.send(:validate_conditions, true)
+      time     = Time.parse("2011-06-14T18:25:01.516Z")
+      Time.stubs(:now).returns(time)
+      response = OneLogin::RubySaml::Response.new(response_document_5)
+      assert response.send(:validate_conditions, true)
+    end
+
+    it "optionally allow for clock drift" do
+      # The NotBefore condition in the document is 2011-06-14T18:21:01.516Z
+      Time.stubs(:now).returns(Time.parse("2011-06-14T18:21:01Z"))
+      response = OneLogin::RubySaml::Response.new(response_document_5, :allowed_clock_drift => 0.515)
+      assert !response.send(:validate_conditions, true)
+
+      Time.stubs(:now).returns(Time.parse("2011-06-14T18:21:01Z"))
+      response = OneLogin::RubySaml::Response.new(response_document_5, :allowed_clock_drift => 0.516)
+      assert response.send(:validate_conditions, true)
+    end
+  end
+
+  describe "#attributes" do
+    it "extract the first attribute in a hash accessed via its symbol" do
+      response = OneLogin::RubySaml::Response.new(response_document)
+      assert_equal "demo", response.attributes[:uid]
+    end
+
+    it "extract the first attribute in a hash accessed via its name" do
+      response = OneLogin::RubySaml::Response.new(response_document)
+      assert_equal "demo", response.attributes["uid"]
+    end
+
+    it "extract all attributes" do
+      response = OneLogin::RubySaml::Response.new(response_document)
+      assert_equal "demo", response.attributes[:uid]
+      assert_equal "value", response.attributes[:another_value]
+    end
+
+    it "work for implicit namespaces" do
+      response = OneLogin::RubySaml::Response.new(response_document_3)
+      assert_equal "someone@example.com", response.attributes["http://schemas.xmlsoap.org/ws/2005/05/identity/claims/emailaddress"]
+    end
+
+    it "not raise errors about nil/empty attributes for EncryptedAttributes" do
+      response = OneLogin::RubySaml::Response.new(response_document_7)
+      assert_equal 'Demo', response.attributes["first_name"]
+    end
+
+    it "not raise on responses without attributes" do
+      response = OneLogin::RubySaml::Response.new(response_document_4)
+      assert_equal OneLogin::RubySaml::Attributes.new, response.attributes
+    end
+  end
+
+  describe "#multiple values" do
+    it "extract single value as string" do
+      response = OneLogin::RubySaml::Response.new(fixture(:response_with_multiple_attribute_values))
+      assert_equal "demo", response.attributes[:uid]
+    end
+
+    it "extract single value as string in compatibility mode off" do
+      response = OneLogin::RubySaml::Response.new(fixture(:response_with_multiple_attribute_values))
+      OneLogin::RubySaml::Attributes.single_value_compatibility = false
+      assert_equal ["demo"], response.attributes[:uid]
+      # classes are not reloaded between tests so restore default
+      OneLogin::RubySaml::Attributes.single_value_compatibility = true
+    end
+
+    it "extract first of multiple values as string for b/w compatibility" do
+      response = OneLogin::RubySaml::Response.new(fixture(:response_with_multiple_attribute_values))
+      assert_equal 'value1', response.attributes[:another_value]
+    end
+
+    it "extract first of multiple values as string for b/w compatibility in compatibility mode off" do
+      response = OneLogin::RubySaml::Response.new(fixture(:response_with_multiple_attribute_values))
+      OneLogin::RubySaml::Attributes.single_value_compatibility = false
+      assert_equal ['value1', 'value2'], response.attributes[:another_value]
+      OneLogin::RubySaml::Attributes.single_value_compatibility = true
+    end
+
+    it "return array with all attributes when asked in XML order" do
+      response = OneLogin::RubySaml::Response.new(fixture(:response_with_multiple_attribute_values))
+      assert_equal ['value1', 'value2'], response.attributes.multi(:another_value)
+    end
+
+    it "return array with all attributes when asked in XML order in compatibility mode off" do
+      response = OneLogin::RubySaml::Response.new(fixture(:response_with_multiple_attribute_values))
+      OneLogin::RubySaml::Attributes.single_value_compatibility = false
+      assert_equal ['value1', 'value2'], response.attributes.multi(:another_value)
+      OneLogin::RubySaml::Attributes.single_value_compatibility = true
+    end
+
+    it "return first of multiple values when multiple Attribute tags in XML" do
+      response = OneLogin::RubySaml::Response.new(fixture(:response_with_multiple_attribute_values))
+      assert_equal 'role1', response.attributes[:role]
+    end
+
+    it "return first of multiple values when multiple Attribute tags in XML in compatibility mode off" do
+      response = OneLogin::RubySaml::Response.new(fixture(:response_with_multiple_attribute_values))
+      OneLogin::RubySaml::Attributes.single_value_compatibility = false
+      assert_equal ['role1', 'role2', 'role3'], response.attributes[:role]
+      OneLogin::RubySaml::Attributes.single_value_compatibility = true
+    end
+
+    it "return all of multiple values in reverse order when multiple Attribute tags in XML" do
+      response = OneLogin::RubySaml::Response.new(fixture(:response_with_multiple_attribute_values))
+      assert_equal ['role1', 'role2', 'role3'], response.attributes.multi(:role)
+    end
+
+    it "return all of multiple values in reverse order when multiple Attribute tags in XML in compatibility mode off" do
+      response = OneLogin::RubySaml::Response.new(fixture(:response_with_multiple_attribute_values))
+      OneLogin::RubySaml::Attributes.single_value_compatibility = false
+      assert_equal ['role1', 'role2', 'role3'], response.attributes.multi(:role)
+      OneLogin::RubySaml::Attributes.single_value_compatibility = true
+    end
+
+    it "return nil value correctly" do
+      response = OneLogin::RubySaml::Response.new(fixture(:response_with_multiple_attribute_values))
+      assert_nil response.attributes[:attribute_with_nil_value]
+    end
+
+    it "return nil value correctly when not in compatibility mode off" do
+      response = OneLogin::RubySaml::Response.new(fixture(:response_with_multiple_attribute_values))
+      OneLogin::RubySaml::Attributes.single_value_compatibility = false
+      assert_equal [nil], response.attributes[:attribute_with_nil_value]
+      OneLogin::RubySaml::Attributes.single_value_compatibility = true
+    end
+
+    it "return multiple values including nil and empty string" do
+      response = OneLogin::RubySaml::Response.new(fixture(:response_with_multiple_attribute_values))
+      assert_equal ["", "valuePresent", nil, nil], response.attributes.multi(:attribute_with_nils_and_empty_strings)
+    end
+
+    it "return multiple values from [] when not in compatibility mode off" do
+      response = OneLogin::RubySaml::Response.new(fixture(:response_with_multiple_attribute_values))
+      OneLogin::RubySaml::Attributes.single_value_compatibility = false
+      assert_equal ["", "valuePresent", nil, nil], response.attributes[:attribute_with_nils_and_empty_strings]
+      OneLogin::RubySaml::Attributes.single_value_compatibility = true
+    end
+
+    it "check what happens when trying retrieve attribute that does not exists" do
+      response = OneLogin::RubySaml::Response.new(fixture(:response_with_multiple_attribute_values))
+      assert_equal nil, response.attributes[:attribute_not_exists]
+      assert_equal nil, response.attributes.single(:attribute_not_exists)
+      assert_equal nil, response.attributes.multi(:attribute_not_exists)
+
+      OneLogin::RubySaml::Attributes.single_value_compatibility = false
+      assert_equal nil, response.attributes[:attribute_not_exists]
+      assert_equal nil, response.attributes.single(:attribute_not_exists)
+      assert_equal nil, response.attributes.multi(:attribute_not_exists)
+      OneLogin::RubySaml::Attributes.single_value_compatibility = true
+    end
+  end
+     
+  describe "#session_expires_at" do
+    it "extract the value of the SessionNotOnOrAfter attribute" do
+      response = OneLogin::RubySaml::Response.new(response_document)
+      assert response.session_expires_at.is_a?(Time)
+
+      response = OneLogin::RubySaml::Response.new(response_document_2)
+      assert_nil response.session_expires_at
+    end
+  end
+
+  describe "#issuer" do
+    it "return the issuer inside the response assertion" do
+      response = OneLogin::RubySaml::Response.new(response_document)
+      assert_equal "https://app.onelogin.com/saml/metadata/13590", response.issuers[0]
+    end
+
+    it "return the issuer inside the response" do
+      response = OneLogin::RubySaml::Response.new(response_document_2)
+      assert_equal "wibble", response.issuers[0]
+    end
+  end
+
+  describe "#success" do
+    it "find a status code that says success" do
+      response = OneLogin::RubySaml::Response.new(response_document)
+      response.success?
+    end
+  end
+
+  describe '#xpath_first_from_signed_assertion' do
+    it 'not allow arbitrary code execution' do
+      malicious_response_document = fixture('response_eval', false)
+      response = OneLogin::RubySaml::Response.new(malicious_response_document)
+      response.send(:xpath_first_from_signed_assertion)
+      assert_equal($evalled, nil)
+    end
+  end
+
 end