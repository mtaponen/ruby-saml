--- conflicted
+++ resolved
@@ -80,7 +80,6 @@
     @idp_metadata ||= File.read(File.join(File.dirname(__FILE__), 'responses', 'idp_descriptor.xml'))
   end
 
-<<<<<<< HEAD
   def logout_request_document
     unless @logout_request_document
       xml = File.read(File.join(File.dirname(__FILE__), 'responses', 'slo_request.xml'))
@@ -88,7 +87,8 @@
       @logout_request_document = Base64.encode64(deflated)
     end
     @logout_request_document
-=======
+  end
+
   def ruby_saml_cert
     @ruby_saml_cert ||= OpenSSL::X509::Certificate.new(ruby_saml_cert_text)
   end
@@ -107,7 +107,6 @@
 
   def ruby_saml_key_text
     File.read(File.join(File.dirname(__FILE__), 'certificates', 'ruby-saml.key'))
->>>>>>> f497e1ad
   end
 
 end