require File.expand_path(File.join(File.dirname(__FILE__), "test_helper"))

require 'onelogin/ruby-saml/slo_logoutresponse'

class SloLogoutresponseTest < Minitest::Test

  describe "SloLogoutresponse" do
    let(:settings) { OneLogin::RubySaml::Settings.new }

    it "create the deflated SAMLResponse URL parameter" do
      settings.idp_entity_id = 'https://app.onelogin.com/saml/metadata/SOMEACCOUNT'
      settings.idp_slo_target_url = "http://unauth.com/logout"
      settings.name_identifier_value = "f00f00"
      settings.compress_request = true

      logout_request = OneLogin::RubySaml::SloLogoutrequest.new(logout_request_document)
      logout_request.settings = settings

      assert logout_request.is_valid?

      unauth_url = OneLogin::RubySaml::SloLogoutresponse.new.create(settings, logout_request.id)
      assert unauth_url =~ /^http:\/\/unauth\.com\/logout\?SAMLResponse=/

      inflated = decode_saml_response_payload(unauth_url)

      assert_match /^<samlp:LogoutResponse/, inflated
    end

    it "support additional params" do
      settings.idp_slo_target_url = "http://unauth.com/logout"
      settings.name_identifier_value = "f00f00"
      settings.compress_request = true

      request = OneLogin::RubySaml::SloLogoutrequest.new(logout_request_document)

      unauth_url = OneLogin::RubySaml::SloLogoutresponse.new.create(settings, request.id, nil, { :hello => nil })
      assert unauth_url =~ /&hello=$/

      unauth_url = OneLogin::RubySaml::SloLogoutresponse.new.create(settings, request.id, nil, { :foo => "bar" })
      assert unauth_url =~ /&foo=bar$/

      unauth_url = OneLogin::RubySaml::SloLogoutresponse.new.create(settings, request.id, nil, { :RelayState => "http://idp.example.com" })
      assert unauth_url =~ /&RelayState=http%3A%2F%2Fidp.example.com$/
    end

    it "set InResponseTo to the ID from the logout request" do
      settings.idp_slo_target_url = "http://unauth.com/logout"
      settings.name_identifier_value = "f00f00"
      settings.compress_request = true

      request = OneLogin::RubySaml::SloLogoutrequest.new(logout_request_document)
      unauth_url = OneLogin::RubySaml::SloLogoutresponse.new.create(settings, request.id)

      inflated = decode_saml_response_payload(unauth_url)

      assert_match /InResponseTo='_c0348950-935b-0131-1060-782bcb56fcaa'/, inflated
    end

    it "set a custom successful logout message on the response" do
      settings.idp_slo_target_url = "http://unauth.com/logout"
      settings.name_identifier_value = "f00f00"
      settings.compress_request = true

      request = OneLogin::RubySaml::SloLogoutrequest.new(logout_request_document)
      unauth_url = OneLogin::RubySaml::SloLogoutresponse.new.create(settings, request.id, "Custom Logout Message")

      inflated = decode_saml_response_payload(unauth_url)

      assert_match /<samlp:StatusMessage>Custom Logout Message<\/samlp:StatusMessage>/, inflated
    end

    describe "when the settings indicate to sign (embedded) logout response" do
      it "create a signed logout response" do
        settings = OneLogin::RubySaml::Settings.new
        settings.compress_response = false
        settings.idp_slo_target_url = "http://example.com?field=value"
        settings.security[:logout_responses_signed] = true
        settings.security[:embed_sign] = true
        settings.certificate  = ruby_saml_cert_text
        settings.private_key = ruby_saml_key_text

        request = OneLogin::RubySaml::SloLogoutrequest.new(logout_request_document)
        params = OneLogin::RubySaml::SloLogoutresponse.new.create_params(settings, request.id, "Custom Logout Message")

        response_xml = Base64.decode64(params["SAMLResponse"])
        assert_match %r[<ds:SignatureValue>([a-zA-Z0-9/+=]+)</ds:SignatureValue>], response_xml
        response_xml =~ /<ds:SignatureMethod Algorithm='http:\/\/www.w3.org\/2000\/09\/xmldsig#rsa-sha1'\/>/
        response_xml =~ /<ds:DigestMethod Algorithm='http:\/\/www.w3.org\/2000\/09\/xmldsig#sha1'\/>/
      end

      it "create a signed logout response with 256 digest and signature methods" do
        settings = OneLogin::RubySaml::Settings.new
        settings.compress_response = false
        settings.idp_slo_target_url = "http://example.com?field=value"
        settings.security[:logout_responses_signed] = true
        settings.security[:embed_sign] = true
        settings.security[:signature_method] = XMLSecurity::Document::RSA_SHA256
        settings.security[:digest_method] = XMLSecurity::Document::SHA512
        settings.certificate  = ruby_saml_cert_text
        settings.private_key = ruby_saml_key_text

        request = OneLogin::RubySaml::SloLogoutrequest.new(logout_request_document)
        params = OneLogin::RubySaml::SloLogoutresponse.new.create_params(settings, request.id, "Custom Logout Message")

        response_xml = Base64.decode64(params["SAMLResponse"])
        assert_match %r[<ds:SignatureValue>([a-zA-Z0-9/+=]+)</ds:SignatureValue>], response_xml
        response_xml =~ /<ds:SignatureMethod Algorithm='http:\/\/www.w3.org\/2001\/04\/xmldsig-more#rsa-sha256'\/>/
        response_xml =~ /<ds:DigestMethod Algorithm='http:\/\/www.w3.org\/2001\/04\/xmldsig-more#rsa-sha512'\/>/
      end
    end

    describe "#create_params when the settings indicate to sign the logout response" do
      def setup
        @settings = OneLogin::RubySaml::Settings.new
        @settings.compress_response = false
        @settings.idp_slo_target_url = "http://example.com?field=value"
        @settings.assertion_consumer_service_binding = "urn:oasis:names:tc:SAML:2.0:bindings:HTTP-POST-SimpleSign"
        @settings.security[:logout_responses_signed] = true
        @settings.security[:embed_sign] = false
        @settings.certificate  = ruby_saml_cert_text
        @settings.private_key = ruby_saml_key_text
        @cert = OpenSSL::X509::Certificate.new(ruby_saml_cert_text)
        @request = OneLogin::RubySaml::SloLogoutrequest.new(logout_request_document)
      end

      it "create a signature parameter with RSA_SHA1 and validate it" do
        settings.security[:signature_method] = XMLSecurity::Document::RSA_SHA1

        params = OneLogin::RubySaml::SloLogoutresponse.new.create_params(@settings, @request.id, "Custom Logout Message", :RelayState => 'http://example.com')
        assert params['SAMLResponse']
        assert params[:RelayState]
        assert params['Signature']
        assert_equal params['SigAlg'], XMLSecurity::Document::RSA_SHA1

<<<<<<< HEAD
        # if signature_method changes, the SigAlg also changes
        settings.security[:signature_method] = XMLSecurity::Document::RSA_SHA256
        params = OneLogin::RubySaml::SloLogoutresponse.new.create_params(settings, request.id, "Custom Logout Message")
        assert params['Signature']
        assert params['SigAlg'] == XMLSecurity::Document::RSA_SHA256
=======
        query_string = "SAMLResponse=#{CGI.escape(params['SAMLResponse'])}"
        query_string << "&RelayState=#{CGI.escape(params[:RelayState])}"
        query_string << "&SigAlg=#{CGI.escape(params['SigAlg'])}"

        signature_algorithm = XMLSecurity::BaseDocument.new.algorithm(params['SigAlg'])
        assert_equal signature_algorithm, OpenSSL::Digest::SHA1
        assert @cert.public_key.verify(signature_algorithm.new, Base64.decode64(params['Signature']), query_string)
      end

      it "create a signature parameter with RSA_SHA256 and validate it" do
        @settings.security[:signature_method] = XMLSecurity::Document::RSA_SHA256

        params = OneLogin::RubySaml::SloLogoutresponse.new.create_params(@settings, @request.id, "Custom Logout Message", :RelayState => 'http://example.com')
        assert params['SAMLResponse']
        assert params[:RelayState]
        assert params['Signature']

        assert_equal params['SigAlg'], XMLSecurity::Document::RSA_SHA256

        query_string = "SAMLResponse=#{CGI.escape(params['SAMLResponse'])}"
        query_string << "&RelayState=#{CGI.escape(params[:RelayState])}"
        query_string << "&SigAlg=#{CGI.escape(params['SigAlg'])}"

        signature_algorithm = XMLSecurity::BaseDocument.new.algorithm(params['SigAlg'])
        assert_equal signature_algorithm, OpenSSL::Digest::SHA256
        assert @cert.public_key.verify(signature_algorithm.new, Base64.decode64(params['Signature']), query_string)
>>>>>>> a31b3e16
      end

    end
  end
end<|MERGE_RESOLUTION|>--- conflicted
+++ resolved
@@ -6,81 +6,60 @@
 
   describe "SloLogoutresponse" do
     let(:settings) { OneLogin::RubySaml::Settings.new }
+    let(:logout_request) { OneLogin::RubySaml::SloLogoutrequest.new(logout_request_document) }
 
-    it "create the deflated SAMLResponse URL parameter" do
+    before do
       settings.idp_entity_id = 'https://app.onelogin.com/saml/metadata/SOMEACCOUNT'
       settings.idp_slo_target_url = "http://unauth.com/logout"
       settings.name_identifier_value = "f00f00"
       settings.compress_request = true
+      logout_request.settings = settings
+    end
 
-      logout_request = OneLogin::RubySaml::SloLogoutrequest.new(logout_request_document)
-      logout_request.settings = settings
-
-      assert logout_request.is_valid?
-
+    it "create the deflated SAMLResponse URL parameter" do
       unauth_url = OneLogin::RubySaml::SloLogoutresponse.new.create(settings, logout_request.id)
       assert unauth_url =~ /^http:\/\/unauth\.com\/logout\?SAMLResponse=/
-
       inflated = decode_saml_response_payload(unauth_url)
-
       assert_match /^<samlp:LogoutResponse/, inflated
     end
 
     it "support additional params" do
-      settings.idp_slo_target_url = "http://unauth.com/logout"
-      settings.name_identifier_value = "f00f00"
-      settings.compress_request = true
-
-      request = OneLogin::RubySaml::SloLogoutrequest.new(logout_request_document)
-
-      unauth_url = OneLogin::RubySaml::SloLogoutresponse.new.create(settings, request.id, nil, { :hello => nil })
+      unauth_url = OneLogin::RubySaml::SloLogoutresponse.new.create(settings, logout_request.id, nil, { :hello => nil })
       assert unauth_url =~ /&hello=$/
 
-      unauth_url = OneLogin::RubySaml::SloLogoutresponse.new.create(settings, request.id, nil, { :foo => "bar" })
+      unauth_url = OneLogin::RubySaml::SloLogoutresponse.new.create(settings, logout_request.id, nil, { :foo => "bar" })
       assert unauth_url =~ /&foo=bar$/
 
-      unauth_url = OneLogin::RubySaml::SloLogoutresponse.new.create(settings, request.id, nil, { :RelayState => "http://idp.example.com" })
+      unauth_url = OneLogin::RubySaml::SloLogoutresponse.new.create(settings, logout_request.id, nil, { :RelayState => "http://idp.example.com" })
       assert unauth_url =~ /&RelayState=http%3A%2F%2Fidp.example.com$/
     end
 
     it "set InResponseTo to the ID from the logout request" do
-      settings.idp_slo_target_url = "http://unauth.com/logout"
-      settings.name_identifier_value = "f00f00"
-      settings.compress_request = true
-
-      request = OneLogin::RubySaml::SloLogoutrequest.new(logout_request_document)
-      unauth_url = OneLogin::RubySaml::SloLogoutresponse.new.create(settings, request.id)
-
+      unauth_url = OneLogin::RubySaml::SloLogoutresponse.new.create(settings, logout_request.id)
       inflated = decode_saml_response_payload(unauth_url)
-
       assert_match /InResponseTo='_c0348950-935b-0131-1060-782bcb56fcaa'/, inflated
     end
 
     it "set a custom successful logout message on the response" do
-      settings.idp_slo_target_url = "http://unauth.com/logout"
-      settings.name_identifier_value = "f00f00"
-      settings.compress_request = true
-
-      request = OneLogin::RubySaml::SloLogoutrequest.new(logout_request_document)
-      unauth_url = OneLogin::RubySaml::SloLogoutresponse.new.create(settings, request.id, "Custom Logout Message")
-
+      unauth_url = OneLogin::RubySaml::SloLogoutresponse.new.create(settings, logout_request.id, "Custom Logout Message")
       inflated = decode_saml_response_payload(unauth_url)
-
       assert_match /<samlp:StatusMessage>Custom Logout Message<\/samlp:StatusMessage>/, inflated
     end
 
     describe "when the settings indicate to sign (embedded) logout response" do
+      let(:settings2) { OneLogin::RubySaml::Settings.new }
+
+      before do
+        settings2.compress_response = false
+        settings2.idp_slo_target_url = "http://example.com?field=value"
+        settings2.security[:logout_responses_signed] = true
+        settings2.security[:embed_sign] = true
+        settings2.certificate  = ruby_saml_cert_text
+        settings2.private_key = ruby_saml_key_text
+      end
+
       it "create a signed logout response" do
-        settings = OneLogin::RubySaml::Settings.new
-        settings.compress_response = false
-        settings.idp_slo_target_url = "http://example.com?field=value"
-        settings.security[:logout_responses_signed] = true
-        settings.security[:embed_sign] = true
-        settings.certificate  = ruby_saml_cert_text
-        settings.private_key = ruby_saml_key_text
-
-        request = OneLogin::RubySaml::SloLogoutrequest.new(logout_request_document)
-        params = OneLogin::RubySaml::SloLogoutresponse.new.create_params(settings, request.id, "Custom Logout Message")
+        params = OneLogin::RubySaml::SloLogoutresponse.new.create_params(settings2, logout_request.id, "Custom Logout Message")
 
         response_xml = Base64.decode64(params["SAMLResponse"])
         assert_match %r[<ds:SignatureValue>([a-zA-Z0-9/+=]+)</ds:SignatureValue>], response_xml
@@ -89,18 +68,10 @@
       end
 
       it "create a signed logout response with 256 digest and signature methods" do
-        settings = OneLogin::RubySaml::Settings.new
-        settings.compress_response = false
-        settings.idp_slo_target_url = "http://example.com?field=value"
-        settings.security[:logout_responses_signed] = true
-        settings.security[:embed_sign] = true
-        settings.security[:signature_method] = XMLSecurity::Document::RSA_SHA256
-        settings.security[:digest_method] = XMLSecurity::Document::SHA512
-        settings.certificate  = ruby_saml_cert_text
-        settings.private_key = ruby_saml_key_text
+        settings2.security[:signature_method] = XMLSecurity::Document::RSA_SHA256
+        settings2.security[:digest_method] = XMLSecurity::Document::SHA512
 
-        request = OneLogin::RubySaml::SloLogoutrequest.new(logout_request_document)
-        params = OneLogin::RubySaml::SloLogoutresponse.new.create_params(settings, request.id, "Custom Logout Message")
+        params = OneLogin::RubySaml::SloLogoutresponse.new.create_params(settings2, logout_request.id, "Custom Logout Message")
 
         response_xml = Base64.decode64(params["SAMLResponse"])
         assert_match %r[<ds:SignatureValue>([a-zA-Z0-9/+=]+)</ds:SignatureValue>], response_xml
@@ -110,52 +81,44 @@
     end
 
     describe "#create_params when the settings indicate to sign the logout response" do
-      def setup
-        @settings = OneLogin::RubySaml::Settings.new
-        @settings.compress_response = false
-        @settings.idp_slo_target_url = "http://example.com?field=value"
-        @settings.assertion_consumer_service_binding = "urn:oasis:names:tc:SAML:2.0:bindings:HTTP-POST-SimpleSign"
-        @settings.security[:logout_responses_signed] = true
-        @settings.security[:embed_sign] = false
-        @settings.certificate  = ruby_saml_cert_text
-        @settings.private_key = ruby_saml_key_text
-        @cert = OpenSSL::X509::Certificate.new(ruby_saml_cert_text)
-        @request = OneLogin::RubySaml::SloLogoutrequest.new(logout_request_document)
+      let(:settings3) { OneLogin::RubySaml::Settings.new }
+      let(:cert)      { OpenSSL::X509::Certificate.new(ruby_saml_cert_text) }
+
+      before do
+        settings3.compress_response = false
+        settings3.idp_slo_target_url = "http://example.com?field=value"
+        settings3.assertion_consumer_service_binding = "urn:oasis:names:tc:SAML:2.0:bindings:HTTP-POST-SimpleSign"
+        settings3.security[:logout_responses_signed] = true
+        settings3.security[:embed_sign] = false
+        settings3.certificate  = ruby_saml_cert_text
+        settings3.private_key = ruby_saml_key_text
       end
 
       it "create a signature parameter with RSA_SHA1 and validate it" do
-        settings.security[:signature_method] = XMLSecurity::Document::RSA_SHA1
+        settings3.security[:signature_method] = XMLSecurity::Document::RSA_SHA1
 
-        params = OneLogin::RubySaml::SloLogoutresponse.new.create_params(@settings, @request.id, "Custom Logout Message", :RelayState => 'http://example.com')
+        params = OneLogin::RubySaml::SloLogoutresponse.new.create_params(settings3, logout_request.id, "Custom Logout Message", :RelayState => 'http://example.com')
         assert params['SAMLResponse']
         assert params[:RelayState]
         assert params['Signature']
         assert_equal params['SigAlg'], XMLSecurity::Document::RSA_SHA1
 
-<<<<<<< HEAD
-        # if signature_method changes, the SigAlg also changes
-        settings.security[:signature_method] = XMLSecurity::Document::RSA_SHA256
-        params = OneLogin::RubySaml::SloLogoutresponse.new.create_params(settings, request.id, "Custom Logout Message")
-        assert params['Signature']
-        assert params['SigAlg'] == XMLSecurity::Document::RSA_SHA256
-=======
         query_string = "SAMLResponse=#{CGI.escape(params['SAMLResponse'])}"
         query_string << "&RelayState=#{CGI.escape(params[:RelayState])}"
         query_string << "&SigAlg=#{CGI.escape(params['SigAlg'])}"
 
         signature_algorithm = XMLSecurity::BaseDocument.new.algorithm(params['SigAlg'])
         assert_equal signature_algorithm, OpenSSL::Digest::SHA1
-        assert @cert.public_key.verify(signature_algorithm.new, Base64.decode64(params['Signature']), query_string)
+        assert cert.public_key.verify(signature_algorithm.new, Base64.decode64(params['Signature']), query_string)
       end
 
       it "create a signature parameter with RSA_SHA256 and validate it" do
-        @settings.security[:signature_method] = XMLSecurity::Document::RSA_SHA256
+        settings3.security[:signature_method] = XMLSecurity::Document::RSA_SHA256
 
-        params = OneLogin::RubySaml::SloLogoutresponse.new.create_params(@settings, @request.id, "Custom Logout Message", :RelayState => 'http://example.com')
+        params = OneLogin::RubySaml::SloLogoutresponse.new.create_params(settings3, logout_request.id, "Custom Logout Message", :RelayState => 'http://example.com')
         assert params['SAMLResponse']
         assert params[:RelayState]
         assert params['Signature']
-
         assert_equal params['SigAlg'], XMLSecurity::Document::RSA_SHA256
 
         query_string = "SAMLResponse=#{CGI.escape(params['SAMLResponse'])}"
@@ -164,8 +127,7 @@
 
         signature_algorithm = XMLSecurity::BaseDocument.new.algorithm(params['SigAlg'])
         assert_equal signature_algorithm, OpenSSL::Digest::SHA256
-        assert @cert.public_key.verify(signature_algorithm.new, Base64.decode64(params['Signature']), query_string)
->>>>>>> a31b3e16
+        assert cert.public_key.verify(signature_algorithm.new, Base64.decode64(params['Signature']), query_string)
       end
 
     end
